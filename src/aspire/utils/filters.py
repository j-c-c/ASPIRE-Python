--- conflicted
+++ resolved
@@ -159,12 +159,8 @@
         return self.value * np.ones_like(omega)
 
     def scale(self, c):
-<<<<<<< HEAD
         # TODO: Is this a bug?
         pass
-=======
-        return self
->>>>>>> ca9ef2e6
 
 
 class IdentityFilter(ScalarFilter):
