--- conflicted
+++ resolved
@@ -15,16 +15,12 @@
     Multiply,
     Pipeline,
 )
-<<<<<<< HEAD
-from aspire.operators import IdentityFilter, MultiplicativeFilter, PowerFilter
-=======
 from aspire.operators import (
     CTFFilter,
     IdentityFilter,
     MultiplicativeFilter,
     PowerFilter,
 )
->>>>>>> 261d6279
 from aspire.storage import MrcStats, StarFile
 from aspire.utils import Rotation, grid_2d
 
@@ -390,13 +386,6 @@
         """
 
         logger.info("Perform phase flip on source object")
-<<<<<<< HEAD
-        logger.info("Adding Phase Flip Xform to end of generation pipeline")
-        unique_xforms = [FilterXform(f.sign) for f in self.unique_filters]
-        self.generation_pipeline.add_xform(
-            IndexedXform(unique_xforms, self.filter_indices)
-        )
-=======
 
         if len(self.unique_filters) >= 1:
             unique_xforms = [FilterXform(f.sign) for f in self.unique_filters]
@@ -413,7 +402,6 @@
                 "  `phase_flip` is a no-op without Filters."
                 "  Confirm you have correctly populated CTFFilters."
             )
->>>>>>> 261d6279
 
     def invert_contrast(self, batch_size=512):
         """
