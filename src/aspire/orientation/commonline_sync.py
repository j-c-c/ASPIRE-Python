import logging
import numpy as np

import scipy.sparse as sps
import scipy.sparse.linalg as spsl

from aspire.orientation import Orient3D

logger = logging.getLogger(__name__)


class CommLineSync(Orient3D):
    """
    Define a class to estimate 3D orientations using synchronization matrix and voting method.

    The related publications are listed as below:
    Y. Shkolnisky, and A. Singer,
    Viewing Direction Estimation in Cryo-EM Using Synchronization,
    SIAM J. Imaging Sciences, 5, 1088-1110 (2012).

    A. Singer, R. R. Coifman, F. J. Sigworth, D. W. Chester, Y. Shkolnisky,
    Detecting Consistent Common Lines in Cryo-EM by Voting,
    Journal of Structural Biology, 169, 312-322 (2010).
    """
    def __init__(self, src, n_rad=None, n_theta=None):
        """
        Initialize an object for estimating 3D orientations using synchronization matrix

        :param src: The source object of 2D denoised or class-averaged images with metadata
        :param n_rad: The number of points in the radial direction
        :param n_theta: The number of points in the theta direction
        """
        super().__init__(src, n_rad=n_rad, n_theta=n_theta)
        self.syncmatrix = None

    def estimate_rotations(self):
        """
        Estimate orientation matrices for all 2D images using synchronization matrix
        """
        if self.syncmatrix is None:
            self.syncmatrix_vote()

        s = self.syncmatrix
        sz = s.shape
        if sz[0] != sz[1]:
            raise ValueError('clmatrix must be a square matrix.')
        if sz[0] % 2 == 1:
            raise ValueError('clmatrix must be a square matrix of size 2Kx2K.')

        n_check = sz[0] // 2

        d, v = sps.linalg.eigs(s, 10)
        d = np.real(d)
        sort_idx = np.argsort(-d)

        v = np.real(v[:, sort_idx[:3]])
        v1 = v[:2*n_check:2].T.copy()
        v2 = v[1:2*n_check:2].T.copy()

        equations = np.zeros((3*n_check, 9))
        for i in range(3):
            for j in range(3):
                equations[0::3, 3*i+j] = v1[i] * v1[j]
                equations[1::3, 3*i+j] = v2[i] * v2[j]
                equations[2::3, 3*i+j] = v1[i] * v2[j]
        truncated_equations = equations[:, [0, 1, 2, 4, 5, 8]]

        b = np.ones(3 * n_check)
        b[2::3] = 0

        ata_vec = np.linalg.lstsq(truncated_equations, b, rcond=None)[0]
        ata = np.zeros((3, 3))
        ata[0, 0] = ata_vec[0]
        ata[0, 1] = ata_vec[1]
        ata[0, 2] = ata_vec[2]
        ata[1, 0] = ata_vec[1]
        ata[1, 1] = ata_vec[3]
        ata[1, 2] = ata_vec[4]
        ata[2, 0] = ata_vec[2]
        ata[2, 1] = ata_vec[4]
        ata[2, 2] = ata_vec[5]

        # numpy returns lower, matlab upper
        a = np.linalg.cholesky(ata)

        r1 = np.dot(a, v1)
        r2 = np.dot(a, v2)
        r3 = np.cross(r1, r2, axis=0)

        rotations = np.empty((n_check, 3, 3))
        rotations[:, :, 0] = r1.T
        rotations[:, :, 1] = r2.T
        rotations[:, :, 2] = r3.T
        u, _, v = np.linalg.svd(rotations)
        np.einsum('ijk, ikl -> ijl', u, v, out=rotations)
        self.rotations = rotations.transpose((1, 2, 0)).copy()

    def syncmatrix_vote(self):
        """
        Construct the synchronization matrix using voting method

        A pre-computed common line matrix is required as input.
        """
        if self.clmatrix is None:
            self.build_clmatrix()

        clmatrix = self.clmatrix

        sz = clmatrix.shape
        ell = self.n_theta

        if sz[0] != sz[1]:
            raise ValueError('clmatrix must be a square matrix.')

        k = sz[0]
        s = np.eye(2 * k)

        for i in range(k - 1):
            stmp = np.zeros((2, 2, k))
            for j in range(i + 1, k):
                stmp[:, :, j] = self._syncmatrix_ij_vote(
                    clmatrix, i, j, np.arange(k), ell)

            for j in range(i + 1, k):
                r22 = stmp[:, :, j]
                s[2 * i:2 * (i + 1), 2 * j:2 * (j + 1)] = r22
                s[2 * j:2 * (j + 1), 2 * i:2 * (i + 1)] = r22.T

        self.syncmatrix = s

    def _syncmatrix_ij_vote(self, clmatrix, i, j, k_list, n_theta):
        """
        Compute the (i,j) rotation block of the synchronization matrix using voting method

        Given the common lines matrix `clmatrix` and a list of images specified in klist
        and the number of common lines n_theta.
        :param clmatrix: The common lines matrix
        :param i: The i image
        :param j: The j image
        :param k_list: The list of images for the third image for voting algorithm
        :param n_theta: The number of points in the theta direction (common lines)
        :return: The (i,j) rotation block of the synchronization matrix
        """
        tol = 1e-12

        good_k, _, _ = self._vote_ij(clmatrix, n_theta, i, j, k_list)

        rs, good_rotations = self._rotratio_eulerangle_vec(
            clmatrix, i, j, good_k, n_theta)

        if len(good_rotations) > 0:
            rk = np.mean(rs, 2)
            tmp_r = rs[:2, :2]
            diff = tmp_r - rk[:2, :2, np.newaxis]
            err = np.linalg.norm(diff) / np.linalg.norm(tmp_r)
            if err > tol:
                pass
        else:
            rk = np.zeros((3, 3))

        r22 = rk[:2, :2]
        return r22

    def _rotratio_eulerangle_vec(self, cl, i, j, good_k, n_theta):
        """
<<<<<<< HEAD
        Compute the rotation that takes image i to image j

        Given a common lines matrix, where the index of each common line
        is in the range of n_theta and a list of good image k from voting results.
        :param clmatrix: The common lines matrix
        :param i: The i image
        :param j: The j image
        :param good_k: The list of good images k from voting algorithm
        :param n_theta: The number of points in the theta direction (common lines)
        :return: The rotation matrix that takes image i to image j for good index of k.
        """
        
        r = np.zeros((3, 3, len(good_k)))
        if i == j:
            return 0, 0

        tol = 1e-12

        idx1 = cl[good_k, j] - cl[good_k, i]    #  theta3
        idx2 = cl[j, good_k] - cl[j, i]         # -theta2
        idx3 = cl[i, good_k] - cl[i, j]         #  theta1

        a = np.cos(2 * np.pi * idx1 / n_theta)  # c3
        b = np.cos(2 * np.pi * idx2 / n_theta)  # c2
        c = np.cos(2 * np.pi * idx3 / n_theta)  # c1

        # Make sure that the triangle is not too small. This will happen if the
        # common line between (say) cl(1,2) is close to cl(1,3).
        # To eliminate that, we require that det(G)=1+2abc-(a^2+b^2+c^2) is large.
        # enough.

        cond = 1 + 2 * a * b * c - (np.square(a)
                                    + np.square(b) + np.square(c))
        too_small_idx = np.where(cond <= 1.0e-5)[0]
        good_idx = np.where(cond > 1.0e-5)[0]

        a = a[good_idx]
        b = b[good_idx]
        c = c[good_idx]
        idx2 = idx2[good_idx]
        idx3 = idx3[good_idx]
        c_alpha = (a - b * c) / np.sqrt(1 - np.square(b)) / np.sqrt(1 - np.square(c))

        # Fix the angles between c_ij(c_ji) and c_ik(c_jk) to be smaller than pi/2
        # otherwise there will be an ambiguity between alpha and pi-alpha.
        ind1 = np.logical_or(idx3 > n_theta / 2 + tol,
                             np.logical_and(idx3 < -tol, idx3 > -n_theta / 2))
        ind2 = np.logical_or(idx2 > n_theta / 2 + tol,
                             np.logical_and(idx2 < -tol, idx2 > -n_theta / 2))
        c_alpha[np.logical_xor(ind1, ind2)] = -c_alpha[np.logical_xor(ind1, ind2)]

        aa = cl[i, j] * 2 * np.pi / n_theta
        bb = cl[j, i] * 2 * np.pi / n_theta
        alpha = np.arccos(c_alpha)

        # Convert the Euler angles with ZXZ conversion to rotation matrices
        # Euler angle (a,b,c) to rotation
        # ra = [  ca,  -sa,   0;
        #         sa,   ca,   0;
        #          0,    0,   1]
        # rb = [   1,    0,   0;
        #          0,   cb, -sb;
        #          0,   sb,  cb]
        # rc = [  cc,  -sc,   0;
        #         sc,   cc,   0;
        #          0,    0,   1]
        # orthm = rc*rb*ra
        # ca is short for cos(a) and sa is for sin(a).
        #
        # This function does the conversion simultaneously for N Euler angles.

        ang1 = np.pi - bb
        ang2 = alpha
        ang3 = aa - np.pi
        sa = np.sin(ang1)
        ca = np.cos(ang1)
        sb = np.sin(ang2)
        cb = np.cos(ang2)
        sc = np.sin(ang3)
        cc = np.cos(ang3)

        r[0, 0, good_idx] = cc * ca - sc * cb * sa
        r[0, 1, good_idx] = -cc * sa - sc * cb * ca
        r[0, 2, good_idx] = sc * sb
        r[1, 0, good_idx] = sc * ca + cc * cb * sa
        r[1, 1, good_idx] = -sa * sc + cc * cb * ca
        r[1, 2, good_idx] = -cc * sb
        r[2, 0, good_idx] = sb * sa
        r[2, 1, good_idx] = sb * ca
        r[2, 2, good_idx] = cb

        if len(too_small_idx) > 0:
            r[:, :, too_small_idx] = 0

        return r, good_idx

    def _vote_ij(self, clmatrix, n_theta, i, j, k_list):
        """
        Apply the voting algorithm for images i and j.

        clmatrix is the common lines matrix, constructed using angular resolution,
        n_theta. k_list are the images to be used for voting of the pair of images
        (i ,j).
        :param clmatrix: The common lines matrix
        :param n_theta: The number of points in the theta direction (common lines)
        :param i: The i image
        :param j: The j image
        :param k_list: The list of images for the third image for voting algorithm
        :return:  good_k, the list of all third images in the peak of the histogram
            corresponding to the pair of images (i,j); alpha, the estimated angle
            between them; and the rotation matrix that takes image i to image j
            for good index of k.
        """
        # Parameters used to compute the smoothed angle histogram.
        ntics = 60
        x = np.linspace(0, 180, ntics, True)

        # Angle between i and i induced by each third image k.
        # The second column is the cosine of that angle,
        # The first column is the index l in k_list of the image that
        # creates that angle.
        phis = np.zeros((len(k_list), 2))
        rejected = np.zeros(len(k_list))
        idx = 0
        rej_idx = 0
        if i != j and clmatrix[i, j] != -1:
            # Some of the entries in clmatrix may be zero if we cleared
            # them due to small correlation, or if for each image
            # we compute intersections with only some of the other images.
            # l_idx=clmatrix[[i j k],[i j k]]
            #
            # Note that as long as the diagonal of the common lines matrix is
            # zero, the conditions (i != j) && (j != k) are not needed, since
            # if i == j then clmatrix[i, k] == 0 and similarly for i == k or
            # j == k. Thus, the previous voting code (from the JSB paper) is
            # correct even though it seems that we should test also that
            # (i != j) && (i != k) && (j != k), and only (i != j) && (i != k)
            #  as tested there.

            l_idx12 = clmatrix[i, j]
            l_idx21 = clmatrix[j, i]
            k_list = k_list[np.logical_and(
                np.logical_and(k_list != i, clmatrix[i, k_list] != -1), clmatrix[j, k_list] != -1)]

            l_idx13 = clmatrix[i, k_list]
            l_idx31 = clmatrix[k_list, i]
            l_idx23 = clmatrix[j, k_list]
            l_idx32 = clmatrix[k_list, j]

            # theta1 is the angle on C1 created by its intersection with C3 and C2.
            # theta2 is the angle on C2 created by its intersection with C1 and C3.
            # theta3 is the angle on C3 created by its intersection with C2 and C1.
            theta1 = (l_idx13 - l_idx12) * 2 * np.pi / n_theta
            theta2 = (l_idx21 - l_idx23) * 2 * np.pi / n_theta
            theta3 = (l_idx32 - l_idx31) * 2 * np.pi / n_theta

            c1 = np.cos(theta1)
            c2 = np.cos(theta2)
            c3 = np.cos(theta3)

            # Each common-line corresponds to a point on the unit sphere. Denote the
            # coordinates of these points by (Pix, Piy Piz), and put them in the matrix
            #   M=[ P1x  P2x  P3x ;
            #       P1y  P2y  P3y ;
            #       P1z  P2z  P3z ].
            #
            # Then the matrix
            #   C=[  1  c1  c2 ;
            #       c1   1  c3 ;
            #       c2  c3   1 ],
            # where c1,c2,c3 are given above, is given by C = M.T @ M.
            # For the points P1,P2, and P3 to form a triangle on the unit sphere, a
            # necessary and sufficient condition is for C to be positive definite. This
            # is equivalent to
            #       1+2*c1*c2*c3-(c1^2+c2^2+c3^2) > 0.
            # However, this may result in a triangle that is too flat, that is, the
            # angle between the projections is very close to zero. We therefore use the
            # condition below
            #       1+2*c1*c2*c3-(c1^2+c2^2+c3^2) > 1.0e-5.
            # This ensures that the smallest singular value (which is actually
            # controlled by the determinant of C) is big enough, so the matrix is far
            # from singular. This condition is equivalent to computing the singular
            # values of C, followed by checking that the smallest one is big enough.
            cond = 1 + 2 * c1 * c2 * c3 - (
                    np.square(c1) + np.square(c2) + np.square(c3))

            good_idx = np.where(cond > 1e-5)[0]
            bad_idx = np.where(cond <= 1e-5)[0]

            cos_phi2 = (c3[good_idx] - c1[good_idx] *
                        c2[good_idx]) / (np.sin(theta1[good_idx])
                                         * np.sin(theta2[good_idx]))
            check_idx = np.where(np.abs(cos_phi2) > 1)[0]
            if np.any(np.abs(cos_phi2) - 1 > 1e-12):
                logger.warning(f'Globally Consistent Angular Reconstruction(GCAR) exists'
                               ' numerical problem: abs(cos_phi2) >1, with the '
                               ' difference of {np.abs(cos_phi2)-1}.')
            elif len(check_idx) == 0:
                cos_phi2[check_idx] = np.sign(cos_phi2[check_idx])

            phis[:idx + len(good_idx), 0] = cos_phi2
            phis[:idx + len(good_idx), 1] = k_list[good_idx]
            idx += len(good_idx)

            rejected[: rej_idx + len(bad_idx)] = k_list[bad_idx]
            rej_idx += len(bad_idx)

        phis = phis[:idx]
        rejected = rejected[:rej_idx]

        good_k = []
        peakh = -1
        alpha = []

        if idx > 0:
            # Compute the histogram of the angles between images i and j.
            angles = np.arccos(phis[:, 0]) * 180 / np.pi
            # Angles that are up to 10 degrees apart are considered
            # similar. This sigma ensures that the width of the density
            # estimation kernel is roughly 10 degrees. For 15 degrees, the
            # value of the kernel is negligible.
            sigma = 3.0

            tmp = np.add.outer(np.square(angles), np.square(x))
            h = np.sum(np.exp((2 * np.multiply.outer(angles, x)
                               - tmp) / (2 * sigma ** 2)), 0)

            # We assume that at the location of the peak we get the true angle
            # between images i and j. Find all third images k, that induce an
            # angle between i and j that is at most 10 off the true angle.
            # Even for debugging, don't put a value that is smaller than two
            # tics, since the peak might move a little bit due to wrong k images
            # that accidentally fall near the peak.
            peak_idx = h.argmax()
            peakh = h[peak_idx]
            idx = np.where(np.abs(angles - x[peak_idx]) < 360 / ntics)[0]
            good_k = phis[idx, 1]
            alpha = phis[idx, 0]

        return good_k.astype('int'), peakh, alpha
=======
        pass
>>>>>>> e5b9480b
<|MERGE_RESOLUTION|>--- conflicted
+++ resolved
@@ -163,7 +163,6 @@
 
     def _rotratio_eulerangle_vec(self, cl, i, j, good_k, n_theta):
         """
-<<<<<<< HEAD
         Compute the rotation that takes image i to image j
 
         Given a common lines matrix, where the index of each common line
@@ -403,7 +402,4 @@
             good_k = phis[idx, 1]
             alpha = phis[idx, 0]
 
-        return good_k.astype('int'), peakh, alpha
-=======
-        pass
->>>>>>> e5b9480b
+        return good_k.astype('int'), peakh, alpha