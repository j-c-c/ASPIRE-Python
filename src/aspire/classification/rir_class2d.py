import logging

import matplotlib.pyplot as plt
import numpy as np
from sklearn.neighbors import NearestNeighbors
from tqdm import tqdm

from aspire.basis import FSPCABasis
from aspire.classification import (
    BFSReddyChatterjiAverager2D,
    Class2D,
    ClassSelector,
    RandomClassSelector,
)
from aspire.classification.legacy_implementations import bispec_2drot_large, pca_y
from aspire.numeric import ComplexPCA
from aspire.utils.random import rand

logger = logging.getLogger(__name__)


class RIRClass2D(Class2D):
    def __init__(
        self,
        src,
        pca_basis=None,
        fspca_components=None,
        alpha=1 / 3,
        sample_n=4000,
        bispectrum_components=300,
        n_nbor=100,
        n_classes=50,
        bispectrum_freq_cutoff=None,
        large_pca_implementation="legacy",
        nn_implementation="legacy",
        bispectrum_implementation="legacy",
        selector=None,
        num_procs=None,
        batch_size=512,
        averager=None,
        dtype=None,
        seed=None,
    ):
        """
        Constructor of an object for classifying 2D images using
        Rotationally Invariant Representation (RIR) algorithm.

        At a high level this consumes a Source instance `src`,
        and a FSPCA Basis `pca_basis`.

        Yield class averages by first performing `classify`,
        then performing `output`.

        Z. Zhao, Y. Shkolnisky, A. Singer, Rotationally Invariant Image Representation
        for Viewing Direction Classification in Cryo-EM. (2014)

        :param src: Source instance.  Note it is possible to use one `source` for classification (ie CWF),
            and a different `source` for stacking in the `averager`.
        :param pca_basis: Optional FSPCA Basis instance
        :param fspca_components: Optinally set number of components (top eigvals) to keep from full FSCPA.
            Default value of None will infer from `pca_basis` when provided, otherwise defaults to 400.
        :param alpha: Amplitude Power Scale, default 1/3 (eq 20 from  RIIR paper).
        :param sample_n: Threshold for random sampling of bispectrum coefs. Default 4000,
            high values such as 50000 reduce random sampling.
        :param n_nbor: Number of nearest neighbors to compute.
        :param n_classes: Number of class averages to return.
        :param bispectrum_freq_cutoff: Truncate (zero) high k frequecies above (int) value, defaults off (None).
        :param large_pca_implementation: See `pca`.
        :param nn_implementation: See `nn_classification`.
        :param bispectrum_implementation: See `bispectrum`.
        :param selector: A ClassSelector subclass. Defaults to RandomClassSelector.
        :param num_procs: Number of processes to use.
<<<<<<< HEAD
            `None` will attempt computing a suggestion based on machine resources.
=======
        `None` will attempt computing a suggestion based on machine resources.
        :param batch_size: Chunk size (typically number of images) for batched methods.
        :param averager: An Averager2D subclass. Defaults to BFSReddyChatterjiAverager2D.
>>>>>>> 9571203d
        :param dtype: Optional dtype, otherwise taken from src.
        :param seed: Optional RNG seed to be passed to random methods, (example Random NN).
        :return: RIRClass2D instance to be used to compute bispectrum-like rotationally invariant 2D classification.
        """

        super().__init__(
            src=src,
            n_nbor=n_nbor,
            n_classes=n_classes,
            seed=seed,
            dtype=dtype,
        )
        self.num_procs = num_procs
        self.batch_size = int(batch_size)

        # Implementation Checks
        # # Do we have a sane Nearest Neighbor
        nn_implementations = {
            "legacy": self._legacy_nn_classification,
            "sklearn": self._sk_nn_classification,
        }
        if nn_implementation not in nn_implementations:
            raise ValueError(
                f"Provided nn_implementation={nn_implementation} not in {nn_implementations.keys()}"
            )
        self._nn_classification = nn_implementations[nn_implementation]

        # # Do we have a sane Large Dataset PCA
        large_pca_implementations = {
            "legacy": self._legacy_pca,
            "sklearn": self._sk_pca,
        }
        if large_pca_implementation not in large_pca_implementations:
            raise ValueError(
                f"Provided large_pca_implementation={large_pca_implementation} not in {large_pca_implementations.keys()}"
            )
        self._pca = large_pca_implementations[large_pca_implementation]

        # # Do we have a sane Bispectrum component
        bispectrum_implementations = {
            "legacy": self._legacy_bispectrum,
            "devel": self._devel_bispectrum,
        }
        if bispectrum_implementation not in bispectrum_implementations:
            raise ValueError(
                f"Provided bispectrum_implementation={bispectrum_implementation} not in {bispectrum_implementations.keys()}"
            )
        elif bispectrum_implementation == "legacy" and self._pca != self._legacy_pca:
            raise ValueError(
                '"legacy" bispectrum_implementation implies'
                ' large_pca_implementation="legacy".'
                " Check class configuration and retry."
            )
        self._bispectrum = bispectrum_implementations[bispectrum_implementation]

        # Setup class selection
        if selector is None:
            selector = RandomClassSelector(seed=self.seed)
        elif not isinstance(selector, ClassSelector):
            raise RuntimeError("`selector` must be subclass of `ClassSelector`")
        self.selector = selector

        # For now, only run with FSPCA basis
        if pca_basis and not isinstance(pca_basis, FSPCABasis):
            raise NotImplementedError(
                "RIRClass2D has currently only been developed for pca_basis as a FSPCABasis."
            )
        self.pca_basis = pca_basis

        # When a user provides a `pca_basis` and `fspca_components`
        #  the arg is either redundant (same) or conflicting with `pca_basis`.
        if pca_basis and fspca_components is not None:
            # Check the provided components match. On match we can use this value.
            if pca_basis.components != fspca_components:
                raise RuntimeError(
                    f"`pca_basis` components {pca_basis.components} != {fspca_components} `fspca_components` provided by user."
                )
        elif pca_basis:  # infer `fspca_components` from pca_basis components
            fspca_components = pca_basis.components

            # For small problems, such as unit tests, we also need to guard against
            #   requesting more fspca_components than exist in the basis now,
            # In the case RIRClass2d instantiates the pca_basis,
            #   this will be checked then, in FSPCABasis.
            pca_basis._check_components()
        elif fspca_components is None:
            # Default of 400 components was taken from legacy reearch and code.
            fspca_components = 400

        self.fspca_components = fspca_components
        self.bispectrum_components = bispectrum_components
        # Similarly, for small problems we need to check these counts.
        if fspca_components < bispectrum_components:
            raise RuntimeError(
                f"fspca_components {fspca_components} < bispectrum components {bispectrum_components}."
                "  Reduce bispectrum_components. Reasonable starting value is int(0.75*fspca_components)."
            )

        self.sample_n = sample_n
        self.alpha = alpha
        self.bispectrum_freq_cutoff = bispectrum_freq_cutoff
        self.averager = averager

        if self.src.n < self.bispectrum_components:
            raise RuntimeError(
                f"{self.src.n} Images too small for Bispectrum Components {self.bispectrum_components}."
                "  Increase number of images or reduce components."
            )

    def classify(self, diagnostics=False):
        """
        This is the high level method to perform the 2D images classification.

        The stages of this method are intentionally modular so they may be
        swapped for other implementations.

        :param diagnostics: Optionally plots distribution of distances
        """

        # # Stage 1: Compute coef and reduce dimensionality.
        if self.pca_basis is None:
            self.pca_basis = FSPCABasis(
                self.src, components=self.fspca_components, batch_size=self.batch_size
            )

        # For convenience, assign the fb_basis used in the pca_basis.
        self.fb_basis = self.pca_basis.basis

        # When not provided by a user, the averager is instantiated after
        #  we are certain our pca_basis has been constructed.
        if self.averager is None:
            self.averager = BFSReddyChatterjiAverager2D(
                self.fb_basis, self.src, num_procs=self.num_procs, dtype=self.dtype
            )

        # Get the expanded coefs in the compressed FSPCA space.
        self.fspca_coef = self.pca_basis.spca_coef

        # Compute Bispectrum
        coef_b, coef_b_r = self.bispectrum(self.fspca_coef)

        # # Stage 2: Compute Nearest Neighbors
        logger.info("Calculate Nearest Neighbors")
        classes, reflections, distances = self.nn_classification(coef_b, coef_b_r)

        if diagnostics:
            # Lets peek at the distribution of distances
            # zero index is self, distance 0, ignored
            plt.hist(distances[:, 1:].flatten(), bins="auto")
            plt.show()

            # Report some information about reflections
            logger.info(
                f"Count reflected: {np.sum(reflections)}"
                f" {100 * np.mean(reflections) } %"
            )

        return classes, reflections, distances

    def averages(self, classes, reflections, distances):
        # # Stage 3: Class Selection
        # This is an area open to active research.
        logger.info(f"Select {self.n_classes} Classes from Nearest Neighbors")
        self.selection = selection = self.selector.select(
            self.n_classes, classes, reflections, distances
        )
        classes, reflections = classes[selection], reflections[selection]

        # # Stage 4: Averager
        logger.info(
            f"Begin Averaging of {classes.shape[0]} Classes using {self.averager}."
        )

        return self.averager.average(classes, reflections)

    def pca(self, M):
        """
        Any PCA implementation here should return both
        coef_b and coef_b_r that are (n_img, n_components).

        `n_components` is typically self.bispectrum_components.
        However, for small problems it may return `n_components`=`n_img`,
        since that would be the smallest dimension.

        To extend class with an additional PCA like method,
        add as private method and list in `large_pca_implementations`.

        :param M: Array (n_img, m_features), typically complex.
        :returns: Tuple of arrays coef_b coef_b_r.
        """
        # _pca is assigned during initialization.
        return self._pca(M)

    def nn_classification(self, coef_b, coef_b_r):
        """
        Takes in features as pair of arrays (coef_b coef_b_r),
        each having shape (n_img, features)
        where features = min(self.bispectrum_components, n_img).

        Result is array (n_img, n_nbor) with entry `i` reprsenting
        index `i` into class input img array (src).

        To extend with an additonal Nearest Neighbor algo,
        add as a private method and list in nn_implementations.

        :param coef_b:
        :param coef_b_r:
        :returns:  Tuple of classes, refl, dists where
            classes is an integer array of indices representing image ids,
            refl is a bool array representing reflections (True is refl),
            and distances is an array of distances as returned by NN implementation.
        """
        # _nn_classification is assigned during initialization.
        return self._nn_classification(coef_b, coef_b_r)

    def bispectrum(self, coef):
        """
        All bispectrum implementations should consume a stack of fspca coef
        and return bispectrum coefficients.

        :param coef: complex steerable coefficients (eg. from FSPCABasis).
        :returns: tuple of arrays (coef_b, coef_b_r)
        """
        # _bispectrum is assigned during initialization.
        return self._bispectrum(coef)

    def _sk_nn_classification(self, coeff_b, coeff_b_r):
        # Before we get clever lets just use a generally accepted implementation.

        n_img = self.src.n

        # Third party tools generally expecting:
        #   slow axis as n_data, fast axis n_features.
        # Also most third party NN complain about complex...
        #   so we'll pretend we have 2*n_features of real values.
        # Don't worry about the copy because NearestNeighbors wants
        #   C-contiguous anyway... (it would copy internally otherwise)
        X = np.column_stack((coeff_b.real, coeff_b.imag))
        # We'll also want to consider the neighbors under reflection.
        #   These coefficients should be provided by coeff_b_r
        X_r = np.column_stack((coeff_b_r.real, coeff_b_r.imag))

        # We can compare both non-reflected and reflected representations as one large set by
        #   taking care later that we store refl=True where indices>=n_img
        X_both = np.concatenate((X, X_r))

        nbrs = NearestNeighbors(n_neighbors=self.n_nbor, algorithm="auto").fit(X_both)
        distances, indices = nbrs.kneighbors(X)

        # There were two sets of vectors each n_img long.
        #   The second set represented reflected.
        #   When a reflected coef vector is a nearest neighbor,
        #   we notate the original image index (indices modulus n_img),
        #   and notate we'll need the reflection (refl).
        classes = indices % n_img
        refl = np.array(indices // n_img, dtype=bool)

        return classes, refl, distances

    def _legacy_nn_classification(self, coeff_b, coeff_b_r):
        """
        Perform nearest neighbor classification.
        """

        # Note kept ordering from legacy code (n_features, n_img)
        coeff_b = coeff_b.T
        coeff_b_r = coeff_b_r.T

        n_im = self.src.n
        # Shouldn't have more neighbors than images
        n_nbor = self.n_nbor
        if n_nbor >= n_im:
            logger.warning(
                f"Requested {self.n_nbor} self.n_nbor, but only {n_im} images. Setting self.n_nbor={n_im-1}."
            )
            n_nbor = n_im - 1

        concat_coeff = np.concatenate((coeff_b, coeff_b_r), axis=1)

        num_batches = (n_im + self.batch_size - 1) // self.batch_size

        classes = np.zeros((n_im, n_nbor), dtype=int)
        distances = np.zeros((n_im, n_nbor), dtype=self.dtype)
        for i in range(num_batches):
            start = i * self.batch_size
            finish = min((i + 1) * self.batch_size, n_im)
            corr = np.real(
                np.dot(np.conjugate(coeff_b[:, start:finish]).T, concat_coeff)
            )
            # Note legacy did not include the original image?
            # classes[start:finish] = np.argsort(-corr, axis=1)[:, 1 : n_nbor + 1]
            # This now does include the original image
            # (Matches sklean implementation.)
            # Check with Joakim about preference.
            # I (GBW) think class[i] should have class[i][0] be the original image index.
            classes[start:finish] = np.argsort(-corr, axis=1)[:, :n_nbor]
            # Store the corr values for the n_nbors in this batch
            distances[start:finish] = np.take_along_axis(
                corr, classes[start:finish], axis=1
            )

        # There were two sets of vectors each n_img long.
        #   The second set represented reflected.
        #   When a reflected coef vector is a nearest neighbor,
        #   we notate the original image index (indices modulus n_img),
        #   and notate we'll need the reflection (refl).
        refl = np.array(classes // n_im, dtype=bool)
        classes %= n_im

        return classes, refl, distances

    def _legacy_pca(self, M):
        """
        This is more or less the historic implementation ported
        to Python from code calling MATLAB's `pca_y`.
        """

        # ### The following was from legacy code. Be careful wrt order.
        M = M.T
        u, s, v = pca_y(M, self.bispectrum_components)

        # Contruct coefficients
        coef_b = np.einsum("i, ij -> ij", s, np.conjugate(v))
        coef_b_r = np.conjugate(u.T).dot(np.conjugate(M))

        # Normalize
        coef_b /= np.linalg.norm(coef_b, axis=0)
        coef_b_r /= np.linalg.norm(coef_b_r, axis=0)

        # Transpose (this code was originally F order)
        coef_b = coef_b.T
        coef_b_r = coef_b_r.T

        return coef_b, coef_b_r

    def _sk_pca(self, M):
        # Avoiding SK directly for now,
        #   while it is really useful, it
        #   expects real data.
        #   We use an extension of SK that is hacked to admit complex.
        pca = ComplexPCA(
            self.bispectrum_components,
            copy=False,  # careful, overwrites data matrix... we'll handle the copies.
            svd_solver="auto",  # use randomized (Halko) for larger problems
            random_state=self.seed,
        )
        coef_b = pca.fit_transform(M.copy())
        coef_b_r = coef_b.conj()

        # I'm also not sure why this norm is needed...
        #  but it does work better with it.
        coef_b /= np.linalg.norm(coef_b, axis=1)[:, np.newaxis]
        coef_b_r /= np.linalg.norm(coef_b_r, axis=1)[:, np.newaxis]

        return coef_b, coef_b_r

    def _devel_bispectrum(self, coef):
        coef = self.pca_basis.to_complex(coef)
        # Take just positive frequencies, corresponds to complex indices.
        # Original implementation used norm of Complex values, here abs of Real.
        eigvals = np.abs(self.pca_basis.eigvals[self.pca_basis.signs_indices >= 0])

        # Legacy code included a sanity check:
        # non_zero_freqs = self.pca_basis.complex_angular_indices != 0
        # coef_norm = np.log(np.power(np.abs(coef[:,non_zero_freqs]), self.alpha)).all())
        # just stick to the paper (eq 20) for now , look at this more later.

        coef_normed = np.where(
            coef == 0, 0, coef / np.power(np.abs(coef), 1 - self.alpha)
        )  # should use an epsilon here...

        if not np.isfinite(coef_normed).all():
            raise ValueError("Coefs should be finite")

        # ## Compute and reduce Bispectrum
        m = np.power(eigvals, self.alpha)
        m = m[
            self.pca_basis.complex_angular_indices != 0
        ]  # filter non_zero_freqs eq 18,19
        pm = m / np.sum(m)
        x = rand(len(m))
        m_mask = x < self.sample_n * pm

        M = None

        for i in tqdm(range(self.src.n)):
            B = self.pca_basis.calculate_bispectrum(
                coef_normed[i, np.newaxis],
                filter_nonzero_freqs=True,
                freq_cutoff=self.bispectrum_freq_cutoff,
            )

            # ### Truncate Bispectrum (by sampling)
            # ### Note, where is this written down? (and is it even needed?)
            # It is only briefly mentioned in the paper and was more/less
            # soft disabled in the matlab code.
            B = B[m_mask][:, m_mask]
            logger.info(f"Truncating Bispectrum to {B.shape} ({np.size(B)}) coefs.")

            # B is symmetric, take lower triangle of first two axis.
            tril = np.tri(B.shape[0], dtype=bool)
            B = B[tril, :]
            logger.info(f"Symmetry reduced Bispectrum to {np.size(B)} coefs.")
            # B is sparse and should have same sparsity for any image up to underflows...
            B = B.ravel()[np.flatnonzero(B)]
            logger.info(f"Sparse (nnz) reduced Bispectrum to {np.size(B)} coefs.")

            # Legacy code had bispect flattened as CSR and some other hacks.
            #   For now, we'll compute it densely then take nonzeros.
            if M is None:
                # Instanstiate M with B's nnz size
                M = np.empty((self.src.n, B.shape[0]), dtype=coef.dtype)
            M[i] = B

        # Reduce dimensionality of Bispectrum sample with PCA
        logger.info(
            f"Computing Large PCA, returning {self.bispectrum_components} components."
        )
        # should add memory sanity check here... these can be crushingly large...
        coef_b, coef_b_r = self.pca(M)

        return coef_b, coef_b_r

    def _legacy_bispectrum(self, coef):
        """
        This code was ported to Python by an unkown author,
        and is the closest viable reference material.

        It is copied here to compare while
        fresh code is developed for this class.
        """

        # The legacy code expects the complex representation
        coef = self.pca_basis.to_complex(coef)
        complex_eigvals = self.pca_basis.to_complex(self.pca_basis.eigvals).reshape(
            self.pca_basis.complex_count
        )  # flatten

        coef_b, coef_b_r = bispec_2drot_large(
            coeff=coef.T,  # Note F style tranpose here and in return
            freqs=self.pca_basis.complex_angular_indices,
            eigval=complex_eigvals,
            alpha=self.alpha,
            sample_n=self.sample_n,
        )

        return coef_b.T, coef_b_r.T<|MERGE_RESOLUTION|>--- conflicted
+++ resolved
@@ -70,13 +70,9 @@
         :param bispectrum_implementation: See `bispectrum`.
         :param selector: A ClassSelector subclass. Defaults to RandomClassSelector.
         :param num_procs: Number of processes to use.
-<<<<<<< HEAD
             `None` will attempt computing a suggestion based on machine resources.
-=======
-        `None` will attempt computing a suggestion based on machine resources.
         :param batch_size: Chunk size (typically number of images) for batched methods.
         :param averager: An Averager2D subclass. Defaults to BFSReddyChatterjiAverager2D.
->>>>>>> 9571203d
         :param dtype: Optional dtype, otherwise taken from src.
         :param seed: Optional RNG seed to be passed to random methods, (example Random NN).
         :return: RIRClass2D instance to be used to compute bispectrum-like rotationally invariant 2D classification.
