--- conflicted
+++ resolved
@@ -529,13 +529,8 @@
         for start in range(0, src.n, self.batch_size):
             batch = np.arange(start, min(start + self.batch_size, src.n))
 
-<<<<<<< HEAD
             im = src.images[batch[0] : batch[0] + len(batch)]
-            coeff = basis.evaluate_t(im.data)
-=======
-            im = src.images(batch[0], len(batch))
             coeff = basis.evaluate_t(im)
->>>>>>> 3022a37b
 
             for k in np.unique(ctf_idx[batch]):
                 coeff_k = coeff[ctf_idx[batch] == k]
