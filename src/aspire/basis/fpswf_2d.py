--- conflicted
+++ resolved
@@ -9,12 +9,8 @@
 from aspire.basis.basis_utils import lgwt, t_x_mat, t_x_mat_dot
 from aspire.basis.pswf_2d import PSWFBasis2D
 from aspire.nufft import nufft
-<<<<<<< HEAD
-from aspire.utils.numeric import fft, xp
-from aspire.utils.types import complex_type
-=======
+from aspire.numeric import fft, xp
 from aspire.utils import complex_type
->>>>>>> 551aa32c
 
 logger = logging.getLogger(__name__)
 
