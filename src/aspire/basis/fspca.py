--- conflicted
+++ resolved
@@ -135,16 +135,6 @@
         This may take some time for large image stacks.
         """
 
-<<<<<<< HEAD
-=======
-        coef = np.empty((self.src.n, self.basis.count), dtype=self.dtype)
-        num_batches = (self.src.n + self.batch_size - 1) // self.batch_size
-        for i in range(num_batches):
-            start = i * self.batch_size
-            finish = min((i + 1) * self.batch_size, self.src.n)
-            coef[start:finish] = self.basis.evaluate_t(self.src.images[start:finish])
-
->>>>>>> ee21ca75
         if self.noise_var is None:
             from aspire.noise import WhiteNoiseEstimator
 
@@ -259,7 +249,7 @@
             start = i * self.batch_size
             finish = min((i + 1) * self.batch_size, self.src.n)
             n = finish - start
-            batch_coef = self.basis.evaluate_t(self.src.images(start, n))
+            batch_coef = self.basis.evaluate_t(self.src[start:finish])
 
             # Make the Data matrix (A_k)
             # # Construct A_k, matrix of expansion coefficients a^i_k_q
