import copy
import logging
from collections import OrderedDict

import numpy as np

from aspire.basis import FFBBasis2D, SteerableBasis2D
from aspire.covariance import RotCov2D
from aspire.operators import BlkDiagMatrix
from aspire.utils import complex_type, fix_signs, real_type

logger = logging.getLogger(__name__)


class FSPCABasis(SteerableBasis2D):
    """
    A class for Fast Steerable Principal Component Analaysis basis.

    FSPCA is an extension to Fourier Bessel representations
    (provided asF BBasis2D/FFBBasis2D), which computes combinations of basis
    coefficients coresponding to the princicpal components of image(s)
    represented in the provided basis.

    The principal components are computed from eigen decomposition of the
    covariance matrix, and when evaluated into the real domain and reshaped form
    the set of `eigenimages`.

    The algorithm is described in the publication:
    Z. Zhao, Y. Shkolnisky, A. Singer, Fast Steerable Principal Component Analysis,
    IEEE Transactions on Computational Imaging, 2 (1), pp. 1-12 (2016).

    """

<<<<<<< HEAD
    def __init__(self, src, basis=None, noise_var=None, components=400, batch_size=512):
=======
    def __init__(
        self, src, basis=None, noise_var=None, components=None, batch_size=512
    ):
>>>>>>> 118eb78b
        """

        :param src: Source instance
        :param basis: Optional Fourier Bessel Basis (usually FFBBasis2D)
<<<<<<< HEAD
        :param noise_var: None estimates noise (default).
        :param batch_size: Batch size for computing basis coefficients.
        0 forces "clean" treatment (no weighting).
        Other values assigned to noise_var.
=======
        :param components: Optionally assign number of principal components
        to use for the FSPCA basis.
        Default value of `None` will use `self.basis.count`.
        :param noise_var: Optionally assign noise variance.
        Default value of `None` will estimate noise with WhiteNoiseEstimator.
        Use 0 when using clean images so cov2d skips applying noisy covar coeffs..
        :param batch_size: Batch size for computing basis coefficients.
>>>>>>> 118eb78b
        """

        self.src = src
        self.batch_size = batch_size

        # Automatically generate basis if needed.
        if basis is None:
            basis = FFBBasis2D((self.src.L,) * 2, dtype=self.src.dtype)
        self.basis = basis

        # Components are used for `compress` during `build`.
        self.components = components or self.basis.count
        self._check_components()

        # check/warn dtypes
        self.dtype = self.src.dtype
        if self.basis.dtype != self.dtype:
            logger.warning(
                f"basis.dtype {self.basis.dtype} does not match"
                f" source {self.src.dtype}, using {self.dtype}."
            )

        self.count = self.basis.count
        self.complex_count = self.basis.complex_count
        self.angular_indices = self.basis.angular_indices
        self.radial_indices = self.basis.radial_indices
        self.signs_indices = self.basis._indices["sgns"]
        self.complex_angular_indices = self.basis.complex_angular_indices
        self.complex_radial_indices = self.basis.complex_radial_indices

        self.complex_indices_map = self._get_complex_indices_map()
        assert (
            len(self.complex_indices_map) == self.complex_count
        ), f"{len(self.complex_indices_map)} != {self.complex_count}"

        self.noise_var = noise_var  # noise_var is handled during `build` call.

        self.build()

    def _check_components(self):
        """
        Check that our (compressed) count is not larger than our basis count.
        """
        if self.components > self.basis.count:
            raise ValueError(
                f"Provided components {self.components} > {self.basis.count} basis coefficients."
                "  Reduce components."
            )

    def _get_complex_indices_map(self):
        """
        Private method for building an ordered dictionary mapping
        every complex coefficients (ell, q) pair
        with the real coefficients' flattened array index.

        The ordering stores the first occurance of a complex
        coefficient, which is used in compression to select the
        first k complex components.

        Once we know the first k complex components, this mapping
        further provides the index of both +/- real coefficients.

        This is subtly different than taking the top 2*k real
        components' coefficients and converting to complex,
        which often does not yield k complex components.
        """

        complex_indices_map = OrderedDict()
        for i in range(self.count):
            ell = self.angular_indices[i]
            q = self.radial_indices[i]
            sgn = self.signs_indices[i]

            complex_indices_map.setdefault((ell, q), [None, None])
            if sgn == 1:
                complex_indices_map[(ell, q)][0] = i
            elif sgn == -1:
                complex_indices_map[(ell, q)][1] = i
            else:
                raise ValueError("sgn should be +-1")

        return complex_indices_map

    def build(self):
        """
        Computes the FSPCA basis.

        This may take some time for large image stacks.
        """

        coef = np.empty((self.src.n, self.basis.count), dtype=self.dtype)
        num_batches = (self.src.n + self.batch_size - 1) // self.batch_size
        for i in range(num_batches):
            start = i * self.batch_size
            finish = min((i + 1) * self.batch_size, self.src.n)
            n = finish - start
            coef[start:finish] = self.basis.evaluate_t(self.src.images(start, n))

        if self.noise_var is None:
            from aspire.noise import WhiteNoiseEstimator

            logger.info("Estimating the noise of images.")
            self.noise_var = WhiteNoiseEstimator(self.src).estimate()
        logger.info(f"Setting noise_var={self.noise_var}")

        cov2d = RotCov2D(self.basis)
        covar_opt = {
            "shrinker": "frobenius_norm",
            "verbose": 0,
            "max_iter": 250,
            "iter_callback": [],
            "store_iterates": False,
            "rel_tolerance": 1e-12,
            "precision": "float64",
            "preconditioner": "identity",
        }
        self.mean_coef_est = cov2d.get_mean(coef)
        self.covar_coef_est = cov2d.get_covar(
            coef,
            mean_coeff=self.mean_coef_est,
            noise_var=self.noise_var,
            covar_est_opt=covar_opt,
        )

        # Create the arrays to be packed by _compute_spca
        self.eigvals = np.zeros(self.basis.count, dtype=self.dtype)

        self.eigvecs = BlkDiagMatrix.empty(2 * self.basis.ell_max + 1, dtype=self.dtype)

        self.spca_coef = np.zeros((self.src.n, self.basis.count), dtype=self.dtype)

        self._compute_spca(coef)

        self._compress(self.components)

    def _compute_spca(self, coef):
        """
        Algorithm 2 from paper.

        It has been adopted to use ASPIRE-Python's
        cov2d (real) covariance estimation.
        """

        # Compute coefficient vector of mean image at zeroth component
        self.mean_coef_zero = self.mean_coef_est[self.angular_indices == 0]

        # Make the Data matrix (A_k)
        # # Construct A_k, matrix of expansion coefficients a^i_k_q
        # #   for image i, angular index k, radial index q,
        # #   (around eq 31-33)
        # #   Rows radial indices, columns image i.
        # #
        # # We can extract this directly (up to transpose) from
        # #  fb coef matrix where ells == angular_index
        # #  then use the transpose so image stack becomes columns.

        # Initialize a totally empty BlkDiagMatrix, then build incrementally.
        A = BlkDiagMatrix.empty(0, dtype=coef.dtype)

        # Zero angular index is special case of indexing.
        mask = self.basis._indices["ells"] == 0
        A_0 = coef[:, mask] - self.mean_coef_zero
        A.append(A_0)

        # Remaining angular indices have postive and negative entries in real representation.
        for ell in range(
            1, self.basis.ell_max + 1
        ):  # `ell` in this code is `k` from paper
            mask = self.basis._indices["ells"] == ell
            mask_pos = [
                mask[i] and (self.basis._indices["sgns"][i] == +1)
                for i in range(len(mask))
            ]
            mask_neg = [
                mask[i] and (self.basis._indices["sgns"][i] == -1)
                for i in range(len(mask))
            ]

            A.append(coef[:, mask_pos])
            A.append(coef[:, mask_neg])

        if len(A) != len(self.covar_coef_est):
            raise RuntimeError(
                "Data matrix A should have same number of blocks as Covar matrix.",
                f" {len(A)} != {len(self.covar_coef_est)}",
            )

        # For each angular frequency (`ells` in FB code, `k` from paper)
        #   we use the properties of Block Diagonal Matrices to work
        #   on the correspong block.
        eigval_index = 0
        for angular_index, C_k in enumerate(self.covar_coef_est):

            # # Eigen/SVD, covariance block C_k should be symmetric.
            eigvals_k, eigvecs_k = np.linalg.eigh(C_k)

            # Determistically enforce eigen vector sign convention
            eigvecs_k = fix_signs(eigvecs_k)

            # Sort eigvals_k
            sorted_indices = np.argsort(-eigvals_k)
            eigvals_k, eigvecs_k = (
                eigvals_k[sorted_indices],
                eigvecs_k[:, sorted_indices],
            )

            # These are the dense basis indices for this block.
            basis_inds = np.arange(eigval_index, eigval_index + len(eigvals_k))

            # Store the eigvals for this block, note this is a flat array.
            self.eigvals[basis_inds] = eigvals_k

            # Store the eigvecs, note this is a BlkDiagMatrix and is assigned incrementally.
            self.eigvecs[angular_index] = eigvecs_k

            # To compute new expansion coefficients using spca basis
            #   we combine the basis coefs using the eigen decomposition.
            # Note image stack slow moving axis, otherwise this is just a
            #   block by block matrix multiply.
            self.spca_coef[:, basis_inds] = A[angular_index] @ eigvecs_k

            eigval_index += len(eigvals_k)

        # Sanity check we have same dimension of eigvals and basis coefs.
        if eigval_index != self.basis.count:
            raise RuntimeError(
                f"eigvals dimension {eigval_index} != basis coef count {self.basis.count}."
            )

        # Store a map of indices sorted by eigenvalue.
        #  We don't resort then now because this would destroy the block diagonal structure.
        #
        # sorted_indices[i] is the ith most powerful eigendecomposition index
        #
        # We can pass a full or truncated slice of sorted_indices to any array indexed by
        # the coefs.  This is used later for compression and index re-generation.
        self.sorted_indices = np.argsort(-np.abs(self.eigvals))

    def expand_from_image_basis(self, x):
        """
        Take an image in the standard coordinate basis and express as FSPCA coefs.

        Note each FSPCA coef corresponds to a linear combination Fourier Bessel
        basis vectors, described by an eigenvector in FSPCA.

        :param x:  The Image instance representing a stack of images in the
        standard 2D coordinate basis to be evaluated.
        :return: Stack of coefs in the FSPCABasis.
        """
        fb_coefs = self.basis.evaluate_t(x)
        return self.expand(fb_coefs)

    def expand(self, x):
        """
        Take a Fourier-Bessel coefs and express as FSPCA coefs.

        Note each FSPCA coef corresponds to a linear combination Fourier Bessel
        basis vectors, described by an eigenvector in FSPCA.

        :param x:  Coefs representing a stack in the
        Fourier Bessel basis.
        :return: Stack of coefs in the FSPCABasis.
        """

        # Apply linear combination defined by FSPCA (eigvecs)
        c_fspca = x @ self.eigvecs

        assert c_fspca.shape == (x.shape[0], self.count)

        return c_fspca

    def evaluate_to_image_basis(self, c):
        """
        Take FSPCA coefs and evaluate as image in the standard coordinate basis.

        :param c:  Stack of coefs in the FSPCABasis to be evaluated.
        :return: The Image instance representing a stack of images in the
        standard 2D coordinate basis..
        """
        c_fb = self.evaluate(c)

        return self.basis.evaluate(c_fb)

    def evaluate(self, c):
        """
        Take FSPCA coefs and evaluate to Fourier Bessel (self.basis) ceofs.

        :param c:  Stack of coefs in the FSPCABasis to be evaluated.
        :return: The (real) coefs representing a stack of images in self.basis
        """

        # apply FSPCA eigenvector to coefs c, yields coefs in self.basis
        eigvecs = self.eigvecs
        if isinstance(eigvecs, BlkDiagMatrix):
            eigvecs = eigvecs.dense()

        # # XXX Legacy code doubles nonzero coefs ?
        # corrected_c = c.copy()
        # corrected_c[:, self.angular_indices!=0] *= 2
        # return corrected_c @ eigvecs.T

        return c @ eigvecs.T

    def _get_compressed_indices(self, n):
        """
        Return the sorted compressed (truncated) indices into the full FSPCA basis.

        Note that we return some number of indices in the real representation (in +- pairs)
        required to cover the `n` components in the complex representation.
        """

        unsigned_components = zip(
            self.angular_indices[self.sorted_indices],
            self.radial_indices[self.sorted_indices],
        )

        # order the components by their importance (occurance based on sorted eigvals)
        #  This isn't exactly right since the eigvals would be sorted by the complex magnitude,
        #    instead of the larger component.
        # Note, that we only use OrderedDict for its key's (ie as an OrderedSet)
        ordered_components = OrderedDict()
        for (k, q) in unsigned_components:
            ordered_components.setdefault((k, q))  # inserts when not exists yet

        # Select the top n (k,q) pairs
        top_components = list(ordered_components)[:n]

        # Now we need to find the locations of both the + and - sgns.
        pos_mask = self.basis._indices["sgns"] == 1
        neg_mask = self.basis._indices["sgns"] == -1
        compressed_indices = []
        for (k, q) in top_components:
            # Compute the locations of coefs we're interested in.
            k_maps = self.angular_indices == k
            q_maps = self.radial_indices == q

            pos_index = np.argmax(k_maps & q_maps & pos_mask)
            compressed_indices.append(pos_index)
            if k > 0:
                neg_index = np.where(k_maps & q_maps & neg_mask)[0][0]
                compressed_indices.append(neg_index)
        return compressed_indices

    # # Noting this is awful, but I'm still trying to work out how we can push the complex arithmetic out and away...
    def _compress(self, n):
        """
        Use the eigendecomposition to select the most powerful
        coefficients.

        Using those coefficients new indice mappings are constructed.

        :param n: Number of components (coef)
        :return: New FSPCABasis instance
        """

        if n >= self.count:
            logger.warning(
                f"Requested compression to {n} components,"
                f" but already {self.count}."
                "  Skipping compression."
            )
            return self

        # Create a deepcopy.
        old = copy.deepcopy(self)

        # Create compressed mapping
        compressed_indices = old._get_compressed_indices(n)
        logger.debug(f"compressed_indices {compressed_indices}")
        self.count = len(compressed_indices)
        logger.debug(f"n {n} compressed count {self.count}")

        # NOTE, no longer blk_diag! ugh
        # Note can copy from old or self, should be same...
        self.eigvals = old.eigvals[compressed_indices]
        if isinstance(old.eigvecs, BlkDiagMatrix):
            old.eigvecs = old.eigvecs.dense()
        self.eigvecs = old.eigvecs[:, compressed_indices]
        self.spca_coef = old.spca_coef[:, compressed_indices]

        self.angular_indices = old.angular_indices[compressed_indices]
        self.radial_indices = old.radial_indices[compressed_indices]
        self.signs_indices = old.signs_indices[compressed_indices]

        self.complex_indices_map = self._get_complex_indices_map()
        self.complex_count = len(self.complex_indices_map)
        self.complex_angular_indices = np.empty(self.complex_count, int)
        self.complex_radial_indices = np.empty(self.complex_count, int)
        for i, key in enumerate(self.complex_indices_map.keys()):
            ang, rad = key
            self.complex_angular_indices[i] = ang
            self.complex_radial_indices[i] = rad

        logger.debug(
            f"complex_radial_indices: {self.complex_radial_indices} {len(self.complex_radial_indices)}"
        )
        logger.debug(
            f"complex_angular_indices: {self.complex_angular_indices} {len(self.complex_angular_indices)}"
        )

    def to_complex(self, coef):
        """
        Return complex valued representation of coefficients.
        This can be useful when comparing or implementing methods
        from literature.

        There is a corresponding method, to_real.

        :param coef: Coefficients from this basis.
        :return: Complex coefficent representation from this basis.
        """

        if coef.ndim == 1:
            coef = coef.reshape(1, -1)

        if coef.dtype not in (np.float64, np.float32):
            raise TypeError("coef provided to to_complex should be real.")

        # Pass through dtype precions, but check and warn if mismatched.
        dtype = complex_type(coef.dtype)
        if coef.dtype != self.dtype:
            logger.warning(
                f"coef dtype {coef.dtype} does not match precision of basis.dtype {self.dtype}, returning {dtype}."
            )

        # Return the same precision as coef
        imaginary = dtype(1j)

        ccoef = np.zeros((coef.shape[0], self.complex_count), dtype=dtype)

        ccoef_d = OrderedDict()

        for i in range(self.count):
            ell = self.angular_indices[i]
            q = self.radial_indices[i]
            sgn = self.signs_indices[i]

            ccoef_d.setdefault((ell, q), 0 + 0j)
            if ell == 0:
                ccoef_d[(ell, q)] = coef[:, i]
            elif sgn == 1:
                ccoef_d[(ell, q)] += coef[:, i] / 2.0
            elif sgn == -1:
                ccoef_d[(ell, q)] -= imaginary * coef[:, i] / 2.0
            else:
                raise ValueError("sgns should be +-1")

        for i, k in enumerate(ccoef_d.keys()):
            ccoef[:, i] = ccoef_d[k]

        return ccoef

    def to_real(self, complex_coef):
        """
        Return real valued representation of complex coefficients.
        This can be useful when comparing or implementing methods
        from literature.

        There is a corresponding method, to_complex.

        :param complex_coef: Complex coefficients from this basis.
        :return: Real coefficent representation from this basis.
        """

        if complex_coef.ndim == 1:
            complex_coef = complex_coef.reshape(1, -1)

        if complex_coef.dtype not in (np.complex128, np.complex64):
            raise TypeError("coef provided to to_real should be complex.")

        # Pass through dtype precions, but check and warn if mismatched.
        dtype = real_type(complex_coef.dtype)
        if dtype != self.dtype:
            logger.warning(
                f"Complex coef dtype {complex_coef.dtype} does not match precision of basis.dtype {self.dtype}, returning {dtype}."
            )

        coef = np.zeros((complex_coef.shape[0], self.count), dtype=dtype)

        # map ordered index to (ell, q) key in dict
        keymap = list(self.complex_indices_map.keys())
        for i in range(self.complex_count):
            # retreive index into reals
            pos_i, neg_i = self.complex_indices_map[keymap[i]]
            if self.complex_angular_indices[i] == 0:
                coef[:, pos_i] = complex_coef[:, i].real
            else:
                coef[:, pos_i] = 2.0 * complex_coef[:, i].real
                coef[:, neg_i] = -2.0 * complex_coef[:, i].imag

        return coef

    def rotate(self, coef, radians, refl=None):
        """
        Returns coefs rotated by `radians`.

        :param coef: Basis coefs.
        :param radians: Rotation in radians.
        :param refl: Optional reflect image (bool)
        :return: rotated coefs.
        """

        # Sterrable class rotation expects complex representation of coefficients.
        #  Convert, rotate and convert back to real representation.
        return self.to_real(super().rotate(self.to_complex(coef), radians, refl))

    def calculate_bispectrum(
        self, coef, flatten=False, filter_nonzero_freqs=False, freq_cutoff=None
    ):
        if coef.dtype == real_type(self.dtype):
            coef = self.to_complex(coef)
        return super().calculate_bispectrum(
            coef,
            flatten=flatten,
            filter_nonzero_freqs=filter_nonzero_freqs,
            freq_cutoff=freq_cutoff,
        )

    def eigen_images(self):
        """
        Return the eigen images of the FSPCA basis, evaluated to image space.

        This may be used to implot visualizations of the eigenvectors.

        Ordering corresponds to FSPCA eigvals.
        """

        eigvecs = self.eigvecs
        if isinstance(eigvecs, BlkDiagMatrix):
            eigvecs = eigvecs.dense()

        return self.basis.evaluate(eigvecs.T)

    def shift(self, coef, shifts):
        """
        Returns coefs shifted by `shifts`.

        This will transform to real cartesian space, shift,
        and transform back to Polar Fourier-Bessel space.

        :param coef: Basis coefs.
        :param shifts: Shifts in pixels (x,y). Shape (1,2) or (len(coef), 2).
        :return: coefs of shifted images.
        """

        shifts = np.atleast_2d(np.array(shifts))
        if shifts.ndim != 2:
            raise ValueError("`shifts` should be a one or two dimensional array.")
        if shifts.shape[1] != 2 or shifts.shape[0] not in (1, len(coef)):
            raise ValueError(
                "`shifts` should be shape (1,2) or (len(coef),2),"
                f" received {shifts.shape}."
            )

        # This transforms FSPCA->FB->Image->FB->FSPCA
        return self.expand_from_image_basis(
            self.evaluate_to_image_basis(coef).shift(shifts)
        )<|MERGE_RESOLUTION|>--- conflicted
+++ resolved
@@ -31,23 +31,13 @@
 
     """
 
-<<<<<<< HEAD
-    def __init__(self, src, basis=None, noise_var=None, components=400, batch_size=512):
-=======
     def __init__(
         self, src, basis=None, noise_var=None, components=None, batch_size=512
     ):
->>>>>>> 118eb78b
         """
 
         :param src: Source instance
         :param basis: Optional Fourier Bessel Basis (usually FFBBasis2D)
-<<<<<<< HEAD
-        :param noise_var: None estimates noise (default).
-        :param batch_size: Batch size for computing basis coefficients.
-        0 forces "clean" treatment (no weighting).
-        Other values assigned to noise_var.
-=======
         :param components: Optionally assign number of principal components
         to use for the FSPCA basis.
         Default value of `None` will use `self.basis.count`.
@@ -55,7 +45,6 @@
         Default value of `None` will estimate noise with WhiteNoiseEstimator.
         Use 0 when using clean images so cov2d skips applying noisy covar coeffs..
         :param batch_size: Batch size for computing basis coefficients.
->>>>>>> 118eb78b
         """
 
         self.src = src
