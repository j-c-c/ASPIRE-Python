--- conflicted
+++ resolved
@@ -10,11 +10,7 @@
 from numpy.polynomial.legendre import leggauss
 from scipy.special import jn, jv, sph_harm
 
-<<<<<<< HEAD
 from aspire.utils import ensure, grid_2d, grid_3d
-=======
-from aspire.utils.coor_trans import grid_2d, grid_3d
->>>>>>> b19503c9
 
 logger = logging.getLogger(__name__)
 
