--- conflicted
+++ resolved
@@ -85,11 +85,7 @@
         # our second block is a loop, represented by a DataFrame
         block1 = self.starfile.get_block_by_index(1)
         self.assertTrue(isinstance(block1, DataFrame))
-<<<<<<< HEAD
-        self.assertEqual(block1.at[0, "_rlnClassDistribution"], "1.000000")        
-=======
         self.assertEqual(block1.at[0, "_rlnClassDistribution"], "1.000000")
->>>>>>> 9f3b736f
 
     def testBlockByName(self):
         # Indexing a StarFile with a string gives us a block with that name
