--- conflicted
+++ resolved
@@ -6,22 +6,16 @@
 
 from aspire import __version__
 from aspire.utils import (
-<<<<<<< HEAD
     all_pairs,
     all_triplets,
     get_full_version,
-    pairs_to_linear,
-    powerset,
-    utest_tolerance,
-=======
-    get_full_version,
     mem_based_cpu_suggestion,
     num_procs_suggestion,
+    pairs_to_linear,
     physical_core_cpu_suggestion,
     powerset,
     utest_tolerance,
     virtual_core_cpu_suggestion,
->>>>>>> 63e0bd77
 )
 from aspire.utils.misc import gaussian_1d, gaussian_2d, gaussian_3d
 
@@ -113,7 +107,6 @@
         self.assertTrue(np.allclose(G_y, g_1d_y))
         self.assertTrue(np.allclose(G_z, g_1d_z))
 
-<<<<<<< HEAD
     def testAllPairs(self):
         n = 25
         pairs = all_pairs(n)
@@ -137,7 +130,7 @@
         nchoose3 = n * (n - 1) * (n - 2) // 6
         self.assertTrue(len(triplets) == nchoose3)
         self.assertTrue(len(triplets[0]) == 3)
-=======
+
     def testGaussianScalarParam(self):
         L = 100
         sigma = 5
@@ -171,5 +164,4 @@
         self.assertTrue(isinstance(virtual_core_cpu_suggestion(), int))
 
     def testGetNumMultiProcs(self):
-        self.assertTrue(isinstance(num_procs_suggestion(), int))
->>>>>>> 63e0bd77
+        self.assertTrue(isinstance(num_procs_suggestion(), int))