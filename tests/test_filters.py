--- conflicted
+++ resolved
@@ -5,12 +5,8 @@
 
 from aspire.utils.filters import (CTFFilter, FunctionFilter, IdentityFilter,
                                   PowerFilter, RadialCTFFilter, ScalarFilter,
-<<<<<<< HEAD
                                   ScaledFilter, ZeroFilter)
-=======
-                                  ZeroFilter)
 from aspire.utils.types import utest_tolerance
->>>>>>> a88690c8
 
 DATA_DIR = os.path.join(os.path.dirname(__file__), 'saved_test_data')
 
