import os
import os.path
from unittest import TestCase

import numpy as np
from parameterized import parameterized
from pytest import raises

from aspire.basis import FFBBasis2D
from aspire.covariance import RotCov2D
from aspire.operators import RadialCTFFilter, ScalarFilter
from aspire.source.simulation import Simulation
from aspire.utils import utest_tolerance
from aspire.volume import Volume

DATA_DIR = os.path.join(os.path.dirname(__file__), "saved_test_data")


class Cov2DTestCase(TestCase):
    """
    Cov2D Test without CTFFilters populated.
    """

    unique_filters = None
    h_idx = None
    h_ctf_fb = None

    # These class variables support parameterized arg checking in `testShrinkers`
    shrinkers = [(None,), "frobenius_norm", "operator_norm", "soft_threshold"]
    bad_shrinker_inputs = ["None", "notashrinker", ""]

    def setUp(self):
        self.dtype = np.float32

        self.L = L = 8
        n = 32

        self.noise_var = 1.3957e-4
        noise_filter = ScalarFilter(dim=2, value=self.noise_var)

        vols = Volume(
            np.load(os.path.join(DATA_DIR, "clean70SRibosome_vol.npy")).astype(
                self.dtype
            )
        )  # RCOPT
        vols = vols.downsample((L * np.ones(3, dtype=int))) * 1.0e3
        # Since FFBBasis2D doesn't yet implement dtype, we'll set this to double to match its built in types.
        self.sim = Simulation(
            n=n,
            L=L,
            vols=vols,
            unique_filters=self.unique_filters,
            offsets=0.0,
            amplitudes=1.0,
            dtype=self.dtype,
            noise_filter=noise_filter,
        )

        self.basis = FFBBasis2D((L, L), dtype=self.dtype)

<<<<<<< HEAD
        self.h_idx = sim.filter_indices
        self.h_ctf_fb = [filt.fb_mat(self.basis) for filt in unique_filters]

        self.imgs_clean = sim.projections[:]
        self.imgs_ctf_clean = sim.clean_images[:]
        self.imgs_ctf_noise = sim.images[:n]
=======
        self.imgs_clean = self.sim.projections()
        self.imgs_ctf_clean = self.sim.clean_images()
        self.imgs_ctf_noise = self.sim.images(start=0, num=n)
>>>>>>> d94bb4ab

        self.cov2d = RotCov2D(self.basis)
        self.coeff_clean = self.basis.evaluate_t(self.imgs_clean)
        self.coeff = self.basis.evaluate_t(self.imgs_ctf_noise)

    def tearDown(self):
        pass

    def testGetMean(self):
        results = np.load(os.path.join(DATA_DIR, "clean70SRibosome_cov2d_mean.npy"))
        mean_coeff = self.cov2d._get_mean(self.coeff_clean)
        self.assertTrue(np.allclose(results, mean_coeff))

    def testGetCovar(self):
        results = np.load(
            os.path.join(DATA_DIR, "clean70SRibosome_cov2d_covar.npy"),
            allow_pickle=True,
        )
        covar_coeff = self.cov2d._get_covar(self.coeff_clean)

        for im, mat in enumerate(results.tolist()):
            self.assertTrue(np.allclose(mat, covar_coeff[im]))

    def testGetMeanCTF(self):
        """
        Compare `get_mean` (no CTF args) with `_get_mean` (no CTF model).
        """
        mean_coeff_ctf = self.cov2d.get_mean(self.coeff, self.h_ctf_fb, self.h_idx)
        mean_coeff = self.cov2d._get_mean(self.coeff_clean)
        self.assertTrue(np.allclose(mean_coeff_ctf, mean_coeff, atol=0.002))

    def testGetCWFCoeffsClean(self):
        results = np.load(
            os.path.join(DATA_DIR, "clean70SRibosome_cov2d_cwf_coeff_clean.npy")
        )
        coeff_cwf_clean = self.cov2d.get_cwf_coeffs(self.coeff_clean, noise_var=0)
        self.assertTrue(
            np.allclose(results, coeff_cwf_clean, atol=utest_tolerance(self.dtype))
        )

    def testGetCWFCoeffsCleanCTF(self):
        """
        Test case of clean images (coeff_clean and noise_var=0)
        while using a non Identity CTF.

        This case may come up when a developer switches between
        clean and dirty images.
        """

        coeff_cwf = self.cov2d.get_cwf_coeffs(
            self.coeff_clean, self.h_ctf_fb, self.h_idx, noise_var=0
        )

        # Reconstruct images from output of get_cwf_coeffs
        img_est = self.basis.evaluate(coeff_cwf)
        # Compare with clean images
        delta = np.mean(np.square((self.imgs_clean - img_est).asnumpy()))
        self.assertTrue(delta < 0.02)

    # Note, parameterized module can be removed at a later date
    # and replaced with pytest if ASPIRE-Python moves away from
    # the TestCase class style tests.
    # Paramaterize over known shrinkers and some bad values
    @parameterized.expand(shrinkers + bad_shrinker_inputs)
    def testShrinkers(self, shrinker):
        """Test all the shrinkers we know about run without crashing,
        and check we raise with specific message for unsupporting shrinker arg."""

        if shrinker in self.bad_shrinker_inputs:
            with raises(AssertionError, match="Unsupported shrink method"):
                _ = self.cov2d.get_covar(
                    self.coeff_clean, covar_est_opt={"shrinker": shrinker}
                )
            return

        results = np.load(
            os.path.join(DATA_DIR, "clean70SRibosome_cov2d_covar.npy"),
            allow_pickle=True,
        )

        covar_coeff = self.cov2d.get_covar(
            self.coeff_clean, covar_est_opt={"shrinker": shrinker}
        )

        for im, mat in enumerate(results.tolist()):
            self.assertTrue(
                np.allclose(mat, covar_coeff[im], atol=utest_tolerance(self.dtype))
            )


class Cov2DTestCaseCTF(Cov2DTestCase):
    """
    Cov2D Test with CTFFilters populated.
    """

    @property
    def unique_filters(self):
        return [
            RadialCTFFilter(5.0 * 65 / self.L, 200, defocus=d, Cs=2.0, alpha=0.1)
            for d in np.linspace(1.5e4, 2.5e4, 7)
        ]

    @property
    def h_idx(self):
        return self.sim.filter_indices

    @property
    def h_ctf_fb(self):
        return [filt.fb_mat(self.basis) for filt in self.unique_filters]

    def testGetCWFCoeffsCTFargs(self):
        """
        Test we raise when user supplies incorrect CTF arguments,
        and that the error message matches.
        """

        with raises(RuntimeError, match=r".*Given ctf_fb.*"):
            _ = self.cov2d.get_cwf_coeffs(
                self.coeff, self.h_ctf_fb, None, noise_var=self.noise_var
            )

    def testGetMeanCTF(self):
        """
        Compare `get_mean` with saved legacy cov2d results.
        """
        results = np.load(os.path.join(DATA_DIR, "clean70SRibosome_cov2d_meanctf.npy"))
        mean_coeff_ctf = self.cov2d.get_mean(self.coeff, self.h_ctf_fb, self.h_idx)
        self.assertTrue(np.allclose(results, mean_coeff_ctf))

    def testGetCWFCoeffs(self):
        """
        Tests `get_cwf_coeffs` with poulated CTF.
        """
        results = np.load(
            os.path.join(DATA_DIR, "clean70SRibosome_cov2d_cwf_coeff.npy")
        )
        coeff_cwf = self.cov2d.get_cwf_coeffs(
            self.coeff, self.h_ctf_fb, self.h_idx, noise_var=self.noise_var
        )
        self.assertTrue(
            np.allclose(results, coeff_cwf, atol=utest_tolerance(self.dtype))
        )

    # Note, I think this file is incorrectly named...
    #   It appears to have come from operations on images with ctf applied.
    def testGetCWFCoeffsNoCTF(self):
        """
        Tests `get_cwf_coeffs` without providing CTF.  (Internally uses IdentityCTF).
        """
        results = np.load(
            os.path.join(DATA_DIR, "clean70SRibosome_cov2d_cwf_coeff_noCTF.npy")
        )
        coeff_cwf_noCTF = self.cov2d.get_cwf_coeffs(
            self.coeff, noise_var=self.noise_var
        )

        self.assertTrue(
            np.allclose(results, coeff_cwf_noCTF, atol=utest_tolerance(self.dtype))
        )

    def testGetCovarCTF(self):
        results = np.load(
            os.path.join(DATA_DIR, "clean70SRibosome_cov2d_covarctf.npy"),
            allow_pickle=True,
        )
        covar_coeff_ctf = self.cov2d.get_covar(
            self.coeff, self.h_ctf_fb, self.h_idx, noise_var=self.noise_var
        )
        for im, mat in enumerate(results.tolist()):
            self.assertTrue(np.allclose(mat, covar_coeff_ctf[im]))

    def testGetCovarCTFShrink(self):
        results = np.load(
            os.path.join(DATA_DIR, "clean70SRibosome_cov2d_covarctf_shrink.npy"),
            allow_pickle=True,
        )
        covar_opt = {
            "shrinker": "frobenius_norm",
            "verbose": 0,
            "max_iter": 250,
            "iter_callback": [],
            "store_iterates": False,
            "rel_tolerance": 1e-12,
            "precision": self.dtype,
        }
        covar_coeff_ctf_shrink = self.cov2d.get_covar(
            self.coeff,
            self.h_ctf_fb,
            self.h_idx,
            noise_var=self.noise_var,
            covar_est_opt=covar_opt,
        )

        for im, mat in enumerate(results.tolist()):
            self.assertTrue(np.allclose(mat, covar_coeff_ctf_shrink[im]))<|MERGE_RESOLUTION|>--- conflicted
+++ resolved
@@ -58,18 +58,9 @@
 
         self.basis = FFBBasis2D((L, L), dtype=self.dtype)
 
-<<<<<<< HEAD
-        self.h_idx = sim.filter_indices
-        self.h_ctf_fb = [filt.fb_mat(self.basis) for filt in unique_filters]
-
-        self.imgs_clean = sim.projections[:]
-        self.imgs_ctf_clean = sim.clean_images[:]
-        self.imgs_ctf_noise = sim.images[:n]
-=======
-        self.imgs_clean = self.sim.projections()
-        self.imgs_ctf_clean = self.sim.clean_images()
-        self.imgs_ctf_noise = self.sim.images(start=0, num=n)
->>>>>>> d94bb4ab
+        self.imgs_clean = self.sim.projections[:]
+        self.imgs_ctf_clean = self.sim.clean_images[:]
+        self.imgs_ctf_noise = self.sim.images[:n]
 
         self.cov2d = RotCov2D(self.basis)
         self.coeff_clean = self.basis.evaluate_t(self.imgs_clean)
