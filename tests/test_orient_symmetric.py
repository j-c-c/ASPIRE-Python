from unittest import TestCaseA

import numpy as np
from numpy import pi, random
from numpy.linalg import det, norm
from parameterized import parameterized

from aspire.abinitio import CLSymmetryC3C4
from aspire.source import Simulation
from aspire.utils import Rotation
from aspire.utils.coor_trans import (
    get_aligned_rotations,
    get_rots_mse,
    register_rotations,
)
from aspire.utils.misc import J_conjugate, all_pairs, cyclic_rotations, gaussian_3d
from aspire.utils.random import randn
from aspire.volume import Volume


class OrientSymmTestCase(TestCase):
    def setUp(self):
        self.L = 64
        self.n_img = 32
        self.dtype = np.float32
        self.n_theta = 360

        # Build symmetric volume and associated Simulation object and common-lines class.
        # For the Simulation object we use clean, non-shifted projection images.
        orders = [3, 4]
        self.vols = {}
        self.srcs = {}
        self.cl_orient_ests = {}

        for order in orders:
            self.vols[order] = self.buildSimpleSymmetricVolume(self.L, order)

            self.srcs[order] = Simulation(
                L=self.L,
                n=self.n_img,
                offsets=np.zeros((self.n_img, 2)),
                dtype=self.dtype,
                vols=self.vols[order],
                C=1,
                seed=123,
            )

            self.cl_orient_ests[order] = CLSymmetryC3C4(
                self.srcs[order], symmetry=f"C{order}", n_theta=self.n_theta
            )

    def tearDown(self):
        pass

    @parameterized.expand([(3,), (4,)])
    def testEstimateRotations(self, order):
        src = self.srcs[order]
        cl_symm = self.cl_orient_ests[order]

        # Estimate rotations.
        cl_symm.estimate_rotations()
        rots_est = cl_symm.rotations

        # g-synchronize ground truth rotations.
        rots_gt = src.rots
        rots_gt_sync = cl_symm.g_sync(rots_est, order, rots_gt, dtype=self.dtype)

        # Register estimates to ground truth rotations and compute MSE.
        Q_mat, flag = register_rotations(rots_est, rots_gt_sync)
        regrot = get_aligned_rotations(rots_est, Q_mat, flag)
        mse_reg = get_rots_mse(regrot, rots_gt_sync)

        # Assert mse is small.
        self.assertTrue(mse_reg < 0.005)

    @parameterized.expand([(3,), (4,)])
    def testRelativeRotations(self, order):
        n_img = self.n_img

        # Simulation source and common lines estimation instance
        # corresponding to volume with C3 or C4 symmetry.
        src = self.srcs[order]
        cl_symm = self.cl_orient_ests[order]

        # Estimate relative viewing directions.
        cl_symm.build_clmatrix()
        cl = cl_symm.clmatrix
        Rijs = cl_symm._estimate_all_Rijs_c3_c4(cl)

        # Each Rij belongs to the set {Ri.Tg_n^sRj, JRi.Tg_n^sRjJ},
        # s = 1, 2, ..., order. We find the mean squared error over
        # the minimum error between Rij and the above set.
        gs = cyclic_rotations(order, self.dtype).matrices
        rots_gt = src.rots

        # Find the angular distance between each Rij and the ground truth.
        pairs = all_pairs(n_img)
        angular_distance = np.zeros(len(pairs))
        for idx, (i, j) in enumerate(pairs):
            Rij = Rijs[idx]
            Rij_J = J_conjugate(Rij)
            Ri_gt = rots_gt[i]
            Rj_gt = rots_gt[j]
            dist = np.zeros(order)
            for s in range(order):
                Rij_s_gt = Ri_gt.T @ gs[s] @ Rj_gt
                dist[s] = np.minimum(
                    Rotation.angle_dist(Rij, Rij_s_gt),
                    Rotation.angle_dist(Rij_J, Rij_s_gt),
                )
            angular_distance[idx] = np.min(dist)
        mean_angular_distance = np.mean(angular_distance)

        # Assert that the mean_angular_distance is less than 5 degrees.
        self.assertTrue(mean_angular_distance < 5)

    @parameterized.expand([(3,), (4,)])
    def testSelfRelativeRotations(self, order):
        n_img = self.n_img

        # Simulation source and common lines Class corresponding to
        # volume with C3 or C4 symmetry.
        src = self.srcs[order]
        cl_symm = self.cl_orient_ests[order]

        # Estimate self-relative viewing directions, Riis.
        scl = cl_symm._self_clmatrix_c3_c4()
        Riis = cl_symm._estimate_all_Riis_c3_c4(scl)

        # Each estimated Rii belongs to the set
<<<<<<< HEAD
        # {Ri.Tg_nRi, Ri.Tg_n^{n-1}Ri, JRi.Tg_nRiJ, JRi.Tg_n^{n-1}RiJ}
        # We find the minimum mean-squared-error over the 4 possibilities.
        rots_symm = cyclic_rotations(order, self.dtype).matrices
=======
        # {Ri.Tg_nRi, Ri.Tg_n^{n-1}Ri, JRi.Tg_nRiJ, JRi.Tg_n^{n-1}RiJ}.
        # We find the minimum angular distance between the estimate Rii
        # and the 4 possible ground truths.
        rots_symm = cyclic_rotations(order, self.dtype)
>>>>>>> 34658d7d
        g = rots_symm[1]
        rots_gt = src.rots

        # Find angular distance between estimate and ground truth.
        dist = np.zeros(4)
        angular_distance = np.zeros(n_img)
        for i, rot_gt in enumerate(rots_gt):
            Rii_gt = rot_gt.T @ g @ rot_gt
            Rii = Riis[i]
            cases = np.array([Rii, Rii.T, J_conjugate(Rii), J_conjugate(Rii.T)])
            for i, estimate in enumerate(cases):
                dist[i] = Rotation.angle_dist(estimate, Rii_gt)
            angular_distance[i] = dist[np.argmin(dist)]
        mean_angular_distance = np.mean(angular_distance)

        # Check that mean_angular_distance is less than 5 degrees.
        self.assertTrue(mean_angular_distance < 5)

    @parameterized.expand([(3,), (4,)])
    def testRelativeViewingDirections(self, order):
        n_img = self.n_img

        # Simulation source and common lines Class corresponding to
        # volume with C3 or C4 symmetry.
        src = self.srcs[order]
        cl_symm = self.cl_orient_ests[order]

        # Calculate ground truth relative viewing directions, viis and vijs.
        rots_gt = src.rots

        viis_gt = np.zeros((n_img, 3, 3))
        for i in range(n_img):
            vi = rots_gt[i, 2]
            viis_gt[i] = np.outer(vi, vi)

        pairs = all_pairs(n_img)
        n_pairs = len(pairs)
        vijs_gt = np.zeros((n_pairs, 3, 3))
        for idx, (i, j) in enumerate(pairs):
            vi = rots_gt[i, 2]
            vj = rots_gt[j, 2]
            vijs_gt[idx] = np.outer(vi, vj)

        # Estimate relative viewing directions.
        vijs, viis = cl_symm._estimate_relative_viewing_directions_c3_c4()

        # Since ground truth vijs and viis are rank 1 matrices they span a 1D subspace.
        # We use SVD to find this subspace for our estimates and the ground truth relative viewing directions.
        # We then calculate the angular distance between these subspaces (and take the mean).
        # SVD's:
        uij_gt, _, _ = np.linalg.svd(vijs_gt)
        uii_gt, _, _ = np.linalg.svd(viis_gt)
        uij_est, sij, _ = np.linalg.svd(vijs)
        uii_est, sii, _ = np.linalg.svd(viis)
        uij_J_est, _, _ = np.linalg.svd(J_conjugate(vijs))
        uii_J_est, _, _ = np.linalg.svd(J_conjugate(viis))

        # Ground truth 1D supbspaces.
        uij_gt = uij_gt[:, :, 0]
        uii_gt = uii_gt[:, :, 0]

        # 1D subspace of estimates.
        uij_est = uij_est[:, :, 0]
        uii_est = uii_est[:, :, 0]
        uij_J_est = uij_J_est[:, :, 0]
        uii_J_est = uii_J_est[:, :, 0]

        # Calculate angular distance between subspaces.
        theta_vij = np.arccos(np.sum(uij_gt * uij_est, axis=1))
        theta_vij_J = np.arccos(np.sum(uij_gt * uij_J_est, axis=1))
        theta_vii = np.arccos(np.sum(uii_gt * uii_est, axis=1))
        theta_vii_J = np.arccos(np.sum(uii_gt * uii_J_est, axis=1))

        # Minimum angle between subspaces.
        min_theta_vij = np.min(
            (theta_vij, theta_vij_J, np.pi - theta_vij, np.pi - theta_vij_J), axis=0
        )
        min_theta_vii = np.min(
            (theta_vii, theta_vii_J, np.pi - theta_vii, np.pi - theta_vii_J), axis=0
        )

        # Calculate the mean minimum angular distance.
        angular_dist_vijs = np.mean(min_theta_vij)
        angular_dist_viis = np.mean(min_theta_vii)

        # Check that estimates are indeed approximately rank 1.
        # ie. check that the two smaller singular values are close to zero.
        tol = 5e-2
        self.assertTrue(np.max(sij[:, 1:]) < tol)
        self.assertTrue(np.max(sii[:, 1:]) < tol)

        # Check that the mean angular difference is within 2 degrees.
        angle_tol = 2 * np.pi / 180
        self.assertTrue(angular_dist_vijs < angle_tol)
        self.assertTrue(angular_dist_viis < angle_tol)

    def testGlobalJSync(self):
        n_img = self.n_img

        # Build a set of outer products of random third rows.
        vijs, viis, _ = self.buildOuterProducts(n_img)

        # J-conjugate some of these outer products (every other element).
        vijs_conj, viis_conj = vijs.copy(), viis.copy()
        vijs_conj[::2] = J_conjugate(vijs_conj[::2])
        viis_conj[::2] = J_conjugate(viis_conj[::2])

        # Synchronize vijs_conj and viis_conj.
        # Note: `_global_J_sync()` does not depend on cyclic order, so we can use
        # either cl_orient_ests[3] or cl_orient_ests[4] to access the method.
        vijs_sync, viis_sync = self.cl_orient_ests[3]._global_J_sync(
            vijs_conj, viis_conj
        )

        # Check that synchronized outer products equal original
        # up to J-conjugation of the entire set.
        if (vijs[0] == vijs_sync[0]).all():
            self.assertTrue(np.allclose(vijs, vijs_sync))
            self.assertTrue(np.allclose(viis, viis_sync))
        else:
            self.assertTrue(np.allclose(vijs, J_conjugate(vijs_sync)))
            self.assertTrue(np.allclose(viis, J_conjugate(viis_sync)))

    def testEstimateThirdRows(self):
        n_img = self.n_img

        # Build outer products vijs, viis, and get ground truth third rows.
        vijs, viis, gt_vis = self.buildOuterProducts(n_img)

        # Estimate third rows from outer products.
        # Due to factorization of V, these might be negated third rows.
        vis = self.cl_orient_ests[3]._estimate_third_rows(vijs, viis)

        # Check if all-close up to difference of sign
        ground_truth = np.sign(gt_vis[0, 0]) * gt_vis
        estimate = np.sign(vis[0, 0]) * vis
        self.assertTrue(np.allclose(ground_truth, estimate))

    @parameterized.expand([(3,), (4,)])
    def testSelfCommonLines(self, order):
        n_theta = self.n_theta
        src = self.srcs[order]
        L = src.L
        cl_symm = self.cl_orient_ests[order]

        # Initialize common-lines orientation estimation object and compute self-common-lines matrix.
        scl = cl_symm._self_clmatrix_c3_c4()

        # Compute ground truth self-common-lines matrix.
        rots = src.rots
        scl_gt = self.buildSelfCommonLinesMatrix(rots, order)

        # Since we search for self common lines whose angle differences fall
        # outside of 180 degrees by a tolerance of 2 * (360 // L), we must exclude
        # indices whose ground truth self common lines fall within that tolerance.
        gt_diffs = abs(scl_gt[:, 0] - scl_gt[:, 1])
        res = 2 * (360 // L)
        good_indices = (gt_diffs < (180 - res)) | (gt_diffs > (180 + res))
        scl = scl[good_indices]
        scl_gt = scl_gt[good_indices]

        # Get angle difference between scl_gt and scl.
        scl_diff1 = scl_gt - scl
        scl_diff2 = scl_gt - np.flip(scl, 1)  # Order of indices might be switched.
        scl_diff1_angle = scl_diff1 * 2 * pi / n_theta
        scl_diff2_angle = scl_diff2 * 2 * pi / n_theta

        # cosine is invariant to 2pi, and abs is invariant to +-pi due to J-conjugation.
        # We take the mean deviation wrt to the two lines in each image.
        scl_diff1_angle_mean = np.mean(np.arccos(abs(np.cos(scl_diff1_angle))), axis=1)
        scl_diff2_angle_mean = np.mean(np.arccos(abs(np.cos(scl_diff2_angle))), axis=1)

        scl_diff_angle_mean = np.vstack((scl_diff1_angle_mean, scl_diff2_angle_mean))
        scl_idx = np.argmin(scl_diff_angle_mean, axis=0)
        min_mean_angle_diff = scl_idx.choose(scl_diff_angle_mean)

        # Assert scl detection rate is 100% for 5 degree angle tolerance
        angle_tol_err = 5 * pi / 180
        detection_rate = np.count_nonzero(min_mean_angle_diff < angle_tol_err) / len(
            scl
        )
        self.assertTrue(np.allclose(detection_rate, 1.0))

    @parameterized.expand([(3,), (4,)])
    def testCommonLines(self, order):
        n_img = self.n_img
        src = self.srcs[order]
        cl_symm = self.cl_orient_ests[order]
        n_theta = self.n_theta

        # Build common-lines matrix.
        cl_symm.build_clmatrix()
        cl = cl_symm.clmatrix

        # Compare common-line indices with ground truth angles.
        rots = src.rots  # ground truth rotations
        rots_symm = cyclic_rotations(order, self.dtype).matrices
        pairs = all_pairs(n_img)
        within_1_degree = 0
        within_5_degrees = 0
        for (i, j) in pairs:
            a_ij_s = np.zeros(order)
            a_ji_s = np.zeros(order)
            # Convert common-line indices to angles. Use angle of common line in [0, 180).
            cl_ij = (cl[i, j] * 360 / n_theta) % 180
            cl_ji = (cl[j, i] * 360 / n_theta) % 180

            # The common-line estimates cl_ij, cl_ji should match the
            # true common-line angles a_ij_s, a_ji_s for some value s,
            # where s is the number of common-lines induced by the symmetric order.
            for s in range(order):
                rel_rot = rots[i].T @ rots_symm[s] @ rots[j]
                a_ij_s[s] = np.rad2deg(np.arctan(-rel_rot[0, 2] / rel_rot[1, 2])) % 180
                a_ji_s[s] = np.rad2deg(np.arctan(-rel_rot[2, 0] / rel_rot[2, 1])) % 180
            best_s = np.argmin(abs(cl_ij - a_ij_s) + abs(cl_ji - a_ji_s))
            diff_ij = abs(cl_ij - a_ij_s[best_s])
            diff_ji = abs(cl_ji - a_ji_s[best_s])

            # Count the number of good estimates.
            if diff_ij < 1:
                within_1_degree += 1
                within_5_degrees += 1
            elif diff_ij < 5:
                within_5_degrees += 1

            if diff_ji < 1:
                within_1_degree += 1
                within_5_degrees += 1
            elif diff_ji < 5:
                within_5_degrees += 1

        # Assert that at least 98% of estimates are within 5 degrees and
        # at least 90% of estimates are within 1 degree.
        n_estimates = 2 * len(pairs)
        within_5 = within_5_degrees / n_estimates
        within_1 = within_1_degree / n_estimates
        self.assertTrue(within_5 > 0.98)
        self.assertTrue(within_1 > 0.90)

    def testCompleteThirdRow(self):
        # Complete third row that coincides with z-axis
        z = np.array([0, 0, 1])
        Rz = CLSymmetryC3C4.complete_third_row_to_rot(z)

        # Complete random third row.
        r3 = randn(3, seed=123)
        r3 /= norm(r3)
        R = CLSymmetryC3C4.complete_third_row_to_rot(r3)

        # Assert that Rz is the identity matrix.
        self.assertTrue(np.allclose(Rz, np.eye(3)))

        # Assert that R is orthogonal with determinant 1.
        self.assertTrue(np.allclose(R @ R.T, np.eye(3)))
        self.assertTrue(np.allclose(det(R), 1))

    def buildOuterProducts(self, n_img):
        # Build random third rows, ground truth vis (unit vectors)
        gt_vis = np.zeros((n_img, 3), dtype=np.float32)
        for i in range(n_img):
            random.seed(i)
            v = random.randn(3)
            gt_vis[i] = v / norm(v)

        # Find outer products viis and vijs for i<j
        nchoose2 = int(n_img * (n_img - 1) / 2)
        vijs = np.zeros((nchoose2, 3, 3))
        viis = np.zeros((n_img, 3, 3))

        # All pairs (i,j) where i<j
        pairs = all_pairs(n_img)

        for k, (i, j) in enumerate(pairs):
            vijs[k] = np.outer(gt_vis[i], gt_vis[j])

        for i in range(n_img):
            viis[i] = np.outer(gt_vis[i], gt_vis[i])

        return vijs, viis, gt_vis

    def buildSimpleSymmetricVolume(self, res, order):
        # Construct rotatation matrices associated with cyclic order.
        rots_symm = cyclic_rotations(order, self.dtype).matrices

        # Assign centers and sigmas of Gaussian blobs
        centers = np.zeros((3, order, 3), dtype=self.dtype)
        centers[0, 0, :] = np.array([res // 12, res // 12, 0])
        centers[1, 0, :] = np.array([res // 6, res // 6, res // 20])
        centers[2, 0, :] = np.array([res // 4, res // 7, res // 16])
        for o in range(order):
            centers[0, o, :] = rots_symm[o] @ centers[0, 0, :]
            centers[1, o, :] = rots_symm[o] @ centers[1, 0, :]
            centers[2, o, :] = rots_symm[o] @ centers[2, 0, :]
        sigmas = [res / 15, res / 20, res / 30]

        # Build volume
        vol = np.zeros((res, res, res), dtype=self.dtype)
        n_blobs = centers.shape[0]
        for o in range(order):
            for i in range(n_blobs):
                vol += gaussian_3d(res, centers[i, o, :], sigmas[i], indexing="xyz")

        volume = Volume(vol)

        return volume

    def buildSelfCommonLinesMatrix(self, rots, order):
        # Construct rotatation matrices associated with cyclic order.
        rots_symm = cyclic_rotations(order, self.dtype).matrices

        # Build ground truth self-common-lines matrix.
        scl_gt = np.zeros((self.n_img, 2), dtype=self.dtype)
        n_theta = self.n_theta
        g = rots_symm[1]
        g_n = rots_symm[-1]
        for i in range(self.n_img):
            Ri = rots[i]

            U1 = Ri.T @ g @ Ri
            U2 = Ri.T @ g_n @ Ri

            c1 = np.array([-U1[1, 2], U1[0, 2]])
            c2 = np.array([-U2[1, 2], U2[0, 2]])

            theta_g = np.arctan2(c1[1], c1[0]) % (2 * np.pi)
            theta_gn = np.arctan2(c2[1], c2[0]) % (2 * np.pi)

            scl_gt[i, 0] = np.round(theta_g * n_theta / (2 * np.pi)) % n_theta
            scl_gt[i, 1] = np.round(theta_gn * n_theta / (2 * np.pi)) % n_theta

        return scl_gt<|MERGE_RESOLUTION|>--- conflicted
+++ resolved
@@ -128,16 +128,10 @@
         Riis = cl_symm._estimate_all_Riis_c3_c4(scl)
 
         # Each estimated Rii belongs to the set
-<<<<<<< HEAD
-        # {Ri.Tg_nRi, Ri.Tg_n^{n-1}Ri, JRi.Tg_nRiJ, JRi.Tg_n^{n-1}RiJ}
-        # We find the minimum mean-squared-error over the 4 possibilities.
-        rots_symm = cyclic_rotations(order, self.dtype).matrices
-=======
         # {Ri.Tg_nRi, Ri.Tg_n^{n-1}Ri, JRi.Tg_nRiJ, JRi.Tg_n^{n-1}RiJ}.
         # We find the minimum angular distance between the estimate Rii
         # and the 4 possible ground truths.
-        rots_symm = cyclic_rotations(order, self.dtype)
->>>>>>> 34658d7d
+        rots_symm = cyclic_rotations(order, self.dtype).matrices
         g = rots_symm[1]
         rots_gt = src.rots
 
