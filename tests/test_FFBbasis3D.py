import os.path
from unittest import TestCase

import numpy as np

from aspire.basis import FFBBasis3D
from aspire.volume import Volume

from ._basis_util import UniversalBasisMixin

DATA_DIR = os.path.join(os.path.dirname(__file__), "saved_test_data")


class FFBBasis3DTestCase(TestCase, UniversalBasisMixin):
    def setUp(self):
        self.L = 8
        self.dtype = np.float32
        self.basis = FFBBasis3D((self.L, self.L, self.L), dtype=self.dtype)

    def tearDown(self):
        pass

    def testFFBBasis3DIndices(self):
        indices = self.basis.indices()

        self.assertTrue(
            np.allclose(
                indices["ells"],
                [
                    0.0,
                    0.0,
                    0.0,
                    1.0,
                    1.0,
                    1.0,
                    1.0,
                    1.0,
                    1.0,
                    1.0,
                    1.0,
                    1.0,
                    2.0,
                    2.0,
                    2.0,
                    2.0,
                    2.0,
                    2.0,
                    2.0,
                    2.0,
                    2.0,
                    2.0,
                    2.0,
                    2.0,
                    2.0,
                    2.0,
                    2.0,
                    3.0,
                    3.0,
                    3.0,
                    3.0,
                    3.0,
                    3.0,
                    3.0,
                    3.0,
                    3.0,
                    3.0,
                    3.0,
                    3.0,
                    3.0,
                    3.0,
                    4.0,
                    4.0,
                    4.0,
                    4.0,
                    4.0,
                    4.0,
                    4.0,
                    4.0,
                    4.0,
                    4.0,
                    4.0,
                    4.0,
                    4.0,
                    4.0,
                    4.0,
                    4.0,
                    4.0,
                    4.0,
                    5.0,
                    5.0,
                    5.0,
                    5.0,
                    5.0,
                    5.0,
                    5.0,
                    5.0,
                    5.0,
                    5.0,
                    5.0,
                    6.0,
                    6.0,
                    6.0,
                    6.0,
                    6.0,
                    6.0,
                    6.0,
                    6.0,
                    6.0,
                    6.0,
                    6.0,
                    6.0,
                    6.0,
                    7.0,
                    7.0,
                    7.0,
                    7.0,
                    7.0,
                    7.0,
                    7.0,
                    7.0,
                    7.0,
                    7.0,
                    7.0,
                    7.0,
                    7.0,
                    7.0,
                    7.0,
                ],
            )
        )

        self.assertTrue(
            np.allclose(
                indices["ms"],
                [
                    0.0,
                    0.0,
                    0.0,
                    -1.0,
                    -1.0,
                    -1.0,
                    0.0,
                    0.0,
                    0.0,
                    1.0,
                    1.0,
                    1.0,
                    -2.0,
                    -2.0,
                    -2.0,
                    -1.0,
                    -1.0,
                    -1.0,
                    0.0,
                    0.0,
                    0.0,
                    1.0,
                    1.0,
                    1.0,
                    2.0,
                    2.0,
                    2.0,
                    -3.0,
                    -3.0,
                    -2.0,
                    -2.0,
                    -1.0,
                    -1.0,
                    0.0,
                    0.0,
                    1.0,
                    1.0,
                    2.0,
                    2.0,
                    3.0,
                    3.0,
                    -4.0,
                    -4.0,
                    -3.0,
                    -3.0,
                    -2.0,
                    -2.0,
                    -1.0,
                    -1.0,
                    0.0,
                    0.0,
                    1.0,
                    1.0,
                    2.0,
                    2.0,
                    3.0,
                    3.0,
                    4.0,
                    4.0,
                    -5.0,
                    -4.0,
                    -3.0,
                    -2.0,
                    -1.0,
                    0.0,
                    1.0,
                    2.0,
                    3.0,
                    4.0,
                    5.0,
                    -6.0,
                    -5.0,
                    -4.0,
                    -3.0,
                    -2.0,
                    -1.0,
                    0.0,
                    1.0,
                    2.0,
                    3.0,
                    4.0,
                    5.0,
                    6.0,
                    -7.0,
                    -6.0,
                    -5.0,
                    -4.0,
                    -3.0,
                    -2.0,
                    -1.0,
                    0.0,
                    1.0,
                    2.0,
                    3.0,
                    4.0,
                    5.0,
                    6.0,
                    7.0,
                ],
            )
        )

        self.assertTrue(
            np.allclose(
                indices["ks"],
                [
                    0.0,
                    1.0,
                    2.0,
                    0.0,
                    1.0,
                    2.0,
                    0.0,
                    1.0,
                    2.0,
                    0.0,
                    1.0,
                    2.0,
                    0.0,
                    1.0,
                    2.0,
                    0.0,
                    1.0,
                    2.0,
                    0.0,
                    1.0,
                    2.0,
                    0.0,
                    1.0,
                    2.0,
                    0.0,
                    1.0,
                    2.0,
                    0.0,
                    1.0,
                    0.0,
                    1.0,
                    0.0,
                    1.0,
                    0.0,
                    1.0,
                    0.0,
                    1.0,
                    0.0,
                    1.0,
                    0.0,
                    1.0,
                    0.0,
                    1.0,
                    0.0,
                    1.0,
                    0.0,
                    1.0,
                    0.0,
                    1.0,
                    0.0,
                    1.0,
                    0.0,
                    1.0,
                    0.0,
                    1.0,
                    0.0,
                    1.0,
                    0.0,
                    1.0,
                    0.0,
                    0.0,
                    0.0,
                    0.0,
                    0.0,
                    0.0,
                    0.0,
                    0.0,
                    0.0,
                    0.0,
                    0.0,
                    0.0,
                    0.0,
                    0.0,
                    0.0,
                    0.0,
                    0.0,
                    0.0,
                    0.0,
                    0.0,
                    0.0,
                    0.0,
                    0.0,
                    0.0,
                    0.0,
                    0.0,
                    0.0,
                    0.0,
                    0.0,
                    0.0,
                    0.0,
                    0.0,
                    0.0,
                    0.0,
                    0.0,
                    0.0,
                    0.0,
                    0.0,
                    0,
                ],
            )
        )

    def testFFBBasis3DNorms(self):
        norms = self.basis.norms()
        self.assertTrue(
            np.allclose(
                norms,
                [
                    1.80063263231421,
                    0.900316316157109,
                    0.600210877438065,
                    1.22885897287928,
                    0.726196138639673,
                    0.516613361675378,
                    0.936477951517100,
                    0.610605075148750,
                    0.454495363516488,
                    0.756963071176142,
                    0.527618747123993,
                    0.635005913075500,
                    0.464867421846148,
                    0.546574142892508,
                    0.479450758110826,
                    0.426739123914569,
                ],
            )
        )

    def testFFBBasis3DEvaluate(self):
        coeffs = np.array(
            [
                1.07338590e-01,
                1.23690941e-01,
                6.44482039e-03,
                -5.40484306e-02,
                -4.85304586e-02,
                1.09852144e-02,
                3.87838396e-02,
                3.43796455e-02,
                -6.43284705e-03,
                -2.86677145e-02,
                -1.42313328e-02,
                -2.25684091e-03,
                -3.31840727e-02,
                -2.59706174e-03,
                -5.91919887e-04,
                -9.97433028e-03,
                9.19123928e-04,
                1.19891589e-03,
                7.49154982e-03,
                6.18865229e-03,
                -8.13265715e-04,
                -1.30715655e-02,
                -1.44160603e-02,
                2.90379956e-03,
                2.37066082e-02,
                4.88805735e-03,
                1.47870707e-03,
                7.63376018e-03,
                -5.60619559e-03,
                1.05165081e-02,
                3.30510143e-03,
                -3.48652120e-03,
                -4.23228797e-04,
                1.40484061e-02,
                1.42914291e-03,
                -1.28129504e-02,
                2.19868825e-03,
                -6.30835037e-03,
                1.18524223e-03,
                -2.97855052e-02,
                1.15491057e-03,
                -8.27947006e-03,
                3.45442781e-03,
                -4.72868856e-03,
                2.66615329e-03,
                -7.87929790e-03,
                8.84126590e-04,
                1.59402808e-03,
                -9.06854048e-05,
                -8.79119004e-03,
                1.76449039e-03,
                -1.36414673e-02,
                1.56793855e-03,
                1.44708445e-02,
                -2.55974802e-03,
                5.38506357e-03,
                -3.24188673e-03,
                4.81582945e-04,
                7.74260101e-05,
                5.48772082e-03,
                1.92058500e-03,
                -4.63538896e-03,
                -2.02735133e-03,
                3.67592386e-03,
                7.23486969e-04,
                1.81838422e-03,
                1.78793284e-03,
                -8.01474060e-03,
                -8.54007528e-03,
                1.96353845e-03,
                -2.16254252e-03,
                -3.64243996e-05,
                -2.27329863e-03,
                1.11424393e-03,
                -1.39389189e-03,
                2.57787159e-04,
                3.66918811e-03,
                1.31477774e-03,
                6.82220128e-04,
                1.41822851e-03,
                -1.89476924e-03,
                -6.43966255e-05,
                -7.87888465e-04,
                -6.99459279e-04,
                1.08918981e-03,
                2.25264584e-03,
                -1.43651015e-04,
                7.68377620e-04,
                5.05955256e-04,
                2.66936132e-06,
                2.24934884e-03,
                6.70529439e-04,
                4.81121742e-04,
                -6.40789745e-05,
                -3.35915672e-04,
                -7.98651783e-04,
                -9.82705453e-04,
                6.46337066e-05,
            ],
            dtype=self.dtype,
        )
        result = self.basis.evaluate(coeffs)

        ref = np.load(
            os.path.join(DATA_DIR, "ffbbasis3d_xcoeff_out_8_8_8.npy")
        ).T  # RCOPT

        self.assertTrue(np.allclose(result, ref, atol=1e-2))

    def testFFBBasis3DEvaluate_t(self):
        x = np.load(os.path.join(DATA_DIR, "ffbbasis3d_xcoeff_in_8_8_8.npy")).T  # RCOPT
<<<<<<< HEAD
        x = x.astype(self.dtype, copy=False)
        result = self.basis.evaluate_t(x)
=======
        result = self.basis.evaluate_t(Volume(x))
>>>>>>> 3022a37b

        ref = np.load(os.path.join(DATA_DIR, "ffbbasis3d_vcoeff_out_8_8_8.npy"))[..., 0]

        self.assertTrue(np.allclose(result, ref, atol=1e-2))

    def testFFBBasis3DExpand(self):
        x = np.load(os.path.join(DATA_DIR, "ffbbasis3d_xcoeff_in_8_8_8.npy")).T  # RCOPT
        x = x.astype(self.dtype, copy=False)
        result = self.basis.expand(x)

        ref = np.load(os.path.join(DATA_DIR, "ffbbasis3d_vcoeff_out_exp_8_8_8.npy"))[
            ..., 0
        ]

        self.assertTrue(np.allclose(result, ref, atol=1e-2))<|MERGE_RESOLUTION|>--- conflicted
+++ resolved
@@ -481,12 +481,8 @@
 
     def testFFBBasis3DEvaluate_t(self):
         x = np.load(os.path.join(DATA_DIR, "ffbbasis3d_xcoeff_in_8_8_8.npy")).T  # RCOPT
-<<<<<<< HEAD
         x = x.astype(self.dtype, copy=False)
-        result = self.basis.evaluate_t(x)
-=======
         result = self.basis.evaluate_t(Volume(x))
->>>>>>> 3022a37b
 
         ref = np.load(os.path.join(DATA_DIR, "ffbbasis3d_vcoeff_out_8_8_8.npy"))[..., 0]
 
